# sdk/consensus/node.py
"""
Định nghĩa lớp ValidatorNode chứa logic chính điều phối chu trình đồng thuận.
Sử dụng asyncio cho các tác vụ mạng và chờ đợi.
Sử dụng đối tượng settings tập trung từ sdk.config.settings.
*** Đây là khung sườn chi tiết, cần hoàn thiện logic cụ thể ***
"""
import os
import random
import time
import json
import math
import asyncio
import httpx
from typing import List, Dict, Any, Tuple, Optional, Set
from collections import defaultdict, OrderedDict
import logging

# --- Import Settings ---
from sdk.config.settings import settings

# --- Import các module khác trong SDK ---
# Formulas
from sdk.formulas import *  # Import tất cả hoặc import cụ thể

# Metagraph & Blockchain Interaction
from sdk.core.datatypes import CycleConsensusResults, MinerConsensusResult
from sdk.metagraph.metagraph_data import get_all_miner_data, get_all_validator_data
from sdk.metagraph import metagraph_data, update_metagraph
from sdk.metagraph.metagraph_datum import (
    MinerDatum,
    ValidatorDatum,
    STATUS_ACTIVE,
    STATUS_JAILED,
    STATUS_INACTIVE,
)
from sdk.smartcontract.validator import read_validator
from sdk.metagraph.hash.hash_datum import hash_data  # Import hàm hash thật sự
from sdk.keymanager.decryption_utils import decode_hotkey_skey


# from sdk.metagraph.hash import hash_data, decode_history_from_hash # Cần hàm hash/decode
async def decode_history_from_hash(hash_str):
    await asyncio.sleep(0)
    return []  # Mock decode


# Network Models (for task/result data structure)
from sdk.network.server import TaskModel, ResultModel

# Core Datatypes
from sdk.core.datatypes import (
    MinerInfo,
    ValidatorInfo,
    TaskAssignment,
    MinerResult,
    ValidatorScore,
)
from sdk.service.context import get_chain_context

# Pydantic model for API communication
# from sdk.network.app.api.v1.endpoints.consensus import ScoreSubmissionPayload
# PyCardano types
from pycardano import (
    Network,
    Address,
    ScriptHash,
    BlockFrostChainContext,
    PaymentSigningKey,
    StakeSigningKey,
    TransactionId,
    UTxO,
    ExtendedSigningKey,
)

# --- Import các hàm logic đã tách ra ---
from .selection import select_miners_logic
from .scoring import score_results_logic
from .p2p import broadcast_scores_logic
from .state import (
    run_consensus_logic,
    verify_and_penalize_logic,
    prepare_miner_updates_logic,
    prepare_validator_updates_logic,
    commit_updates_logic,
)

# --- Logging ---
logger = logging.getLogger(__name__)


class ValidatorNode:
    """
    Lớp điều phối chính cho Validator Node.
    Quản lý trạng thái và gọi các hàm logic từ các module con.
    """

    def __init__(
        self,
        validator_info: ValidatorInfo,
        cardano_context: BlockFrostChainContext,
        signing_key: ExtendedSigningKey,
        stake_signing_key: Optional[ExtendedSigningKey] = None,
        state_file="validator_state.json",
    ):
        """
        Khởi tạo Node Validator.

        Args:
            validator_info: Thông tin của validator này (UID, Address, API Endpoint).
            cardano_context: Context để tương tác Cardano (BlockFrostChainContext).
            signing_key: Khóa ký thanh toán (PaymentSigningKey) của validator.
            stake_signing_key: Khóa ký stake (StakeSigningKey) nếu có.
        """
        if not validator_info or not validator_info.uid:
            raise ValueError("Valid ValidatorInfo with a UID must be provided.")
        if not cardano_context:
            raise ValueError(
                "Cardano context (e.g., BlockFrostChainContext) must be provided."
            )
        if not signing_key:
            raise ValueError("PaymentSigningKey must be provided.")

        self.info = validator_info
        self.context = cardano_context
        self.signing_key = signing_key
        self.stake_signing_key = stake_signing_key
        self.settings = settings  # Sử dụng instance settings đã import
        self.state_file = state_file  # Lưu đường dẫn file
        self.miners_selected_for_cycle: Set[str] = set()

        # Load cycle ban đầu
        self.current_cycle = self._load_last_cycle()
        self.slot_length = self.settings.CONSENSUS_CYCLE_SLOT_LENGTH
        # Đồng bộ hóa cycle ban đầu với slot hiện tại nếu cần

        self.network = Network.TESTNET

        # State variables
        self.miners_info: Dict[str, MinerInfo] = {}
        self.validators_info: Dict[str, ValidatorInfo] = {}
        self.current_utxo_map: Dict[str, UTxO] = {}  # Map: uid_hex -> UTxO object
        self.tasks_sent: Dict[str, TaskAssignment] = {}
        self.cycle_scores: Dict[str, List[ValidatorScore]] = defaultdict(
            list
        )  # Điểm tích lũy của cả chu kỳ
        self.miner_is_busy: Set[str] = set()  # UID hex của miner đang bận
        self.results_buffer: Dict[str, MinerResult] = {}  # {task_id: MinerResult}
        self.results_buffer_lock = asyncio.Lock()
        self.validator_scores: Dict[str, List[ValidatorScore]] = {}  # Điểm do mình chấm
        self.consensus_results_cache: OrderedDict[int, CycleConsensusResults] = (
            OrderedDict()
        )
        self.consensus_results_cache_lock = asyncio.Lock()
        self.max_cache_cycles = 3  # Có thể cấu hình qua settings

        # P2P score sharing state
        self.received_validator_scores: Dict[
            int, Dict[str, Dict[str, ValidatorScore]]
        ] = defaultdict(lambda: defaultdict(dict))
        self.received_scores_lock = asyncio.Lock()

        # State for cross-cycle verification
        self.previous_cycle_results: Dict[str, Any] = {
            "final_miner_scores": {},
            "calculated_validator_states": {},
        }

        # HTTP client for P2P communication
        timeout = getattr(
            self.settings, "HTTP_TIMEOUT_SECONDS", 30.0
        )  # Lấy từ settings hoặc mặc định
        self.http_client = httpx.AsyncClient(timeout=timeout)

        # Load script details once
        try:
            validator_details = read_validator()
            if (
                not validator_details
                or "script_hash" not in validator_details
                or "script_bytes" not in validator_details
            ):
                raise ValueError(
                    "Failed to load valid script details (hash or bytes missing)."
                )
            self.script_hash: ScriptHash = validator_details["script_hash"]
            self.script_bytes = validator_details["script_bytes"]
        except Exception as e:
            logger.exception(
                "Failed to read validator script details during node initialization."
            )
            raise ValueError(
                f"Could not initialize node due to script loading error: {e}"
            ) from e

        logger.info(f"Initialized ValidatorNode {self.info.uid} with Mini-Batch Logic.")
        logger.info(
            f"Initialized ValidatorNode {self.info.uid} using centralized settings."
        )
        logger.info(f"Contract Script Hash: {self.script_hash}")
        logger.info(f"Cardano Network: {self.settings.CARDANO_NETWORK}")

    def _load_last_cycle(self) -> int:
        """Tải chu kỳ cuối cùng đã hoàn thành từ file trạng thái."""
        try:
            if os.path.exists(self.state_file):
                with open(self.state_file, "r") as f:
                    state_data = json.load(f)
                    last_completed_cycle = state_data.get("last_completed_cycle", -1)
                    # Trả về chu kỳ *tiếp theo* cần chạy
                    return last_completed_cycle + 1
            else:
                logger.warning(
                    f"State file {self.state_file} not found. Starting from cycle 0."
                )
                return 0  # Bắt đầu từ cycle 0
        except Exception as e:
            logger.error(
                f"Error loading state file {self.state_file}: {e}. Starting from cycle 0."
            )
            return 0

    def _save_current_cycle(self, completed_cycle: int):
        """Lưu chu kỳ *vừa hoàn thành* vào file trạng thái."""
        if completed_cycle < 0:
            return  # Chưa hoàn thành chu kỳ nào

        state_data = {"last_completed_cycle": completed_cycle}
        try:
            with open(self.state_file, "w") as f:
                json.dump(state_data, f)
            logger.debug(
                f"Saved last completed cycle {completed_cycle} to {self.state_file}"
            )
        except Exception as e:
            logger.error(f"Error saving state file {self.state_file}: {e}")

    # --- Thêm phương thức mới để lấy kết quả từ cache ---
    async def get_consensus_results_for_cycle(
        self, cycle_num: int
    ) -> Optional[CycleConsensusResults]:
        """Lấy kết quả đồng thuận đã lưu cho một chu kỳ cụ thể."""
        async with self.consensus_results_cache_lock:
            return self.consensus_results_cache.get(cycle_num)

    # --- Thêm phương thức mới để công bố/lưu kết quả ---
    async def _publish_consensus_results(
        self,
        cycle: int,
        final_miner_scores: Dict[str, float],
        calculated_rewards: Dict[str, float],
    ):
        """
        (Placeholder) Lưu kết quả đồng thuận vào cache để API có thể truy cập.
        Trong tương lai có thể mở rộng để ký, đưa lên IPFS, hoặc commit hash on-chain.
        """
        logger.info(
            f"[V:{self.info.uid}] Caching consensus results for cycle {cycle}..."
        )
        results_for_miners: Dict[str, MinerConsensusResult] = {}

        # Lấy tất cả miner IDs từ final_scores hoặc calculated_rewards
        all_miner_ids = set(final_miner_scores.keys()) | set(calculated_rewards.keys())

        for miner_uid_hex in all_miner_ids:
            p_adj = final_miner_scores.get(
                miner_uid_hex, 0.0
            )  # Mặc định 0 nếu không có điểm
            incentive = calculated_rewards.get(
                miner_uid_hex, 0.0
            )  # Mặc định 0 nếu không có thưởng

            # Tạo đối tượng kết quả cho miner này
            # Note: hiện tại chưa tính sẵn trust_score mới cho miner ở đây
            # vì việc đó miner sẽ tự làm khi cập nhật.
            miner_result = MinerConsensusResult(
                miner_uid=miner_uid_hex, p_adj=p_adj, calculated_incentive=incentive
            )
            results_for_miners[miner_uid_hex] = miner_result

        # Tạo đối tượng kết quả cho cả chu kỳ
        cycle_results = CycleConsensusResults(
            cycle=cycle,
            results=results_for_miners,
            publisher_uid=(
                self.info.uid.hex()
                if isinstance(self.info.uid, bytes)
                else self.info.uid
            ),  # Đã bỏ comment và thêm uid
            # signature=... # Thêm chữ ký sau
        )

        # Lưu vào cache (dùng OrderedDict để giới hạn kích thước)
        async with self.consensus_results_cache_lock:
            self.consensus_results_cache[cycle] = cycle_results
            # Giữ cache trong giới hạn kích thước
            while len(self.consensus_results_cache) > self.max_cache_cycles:
                self.consensus_results_cache.popitem(last=False)  # Xóa item cũ nhất

        logger.info(
            f"Consensus results for cycle {cycle} cached ({len(results_for_miners)} miners). Ready for API access."
        )
        # TODO (Future): Implement actual publication (IPFS, On-chain hash, Signed API)

    # --- Tương tác Metagraph ---
    async def load_metagraph_data(self):
        """
        Tải dữ liệu miners và validators từ Metagraph bằng cách gọi các hàm
        trong sdk.metagraph.metagraph_data và cập nhật trạng thái node.
        """
        logger.info(
            f"[V:{self.info.uid}] Loading Metagraph data for cycle {self.current_cycle}..."
        )
        start_time = time.time()
        network = self.network
        datum_divisor = self.settings.METAGRAPH_DATUM_INT_DIVISOR
        max_history_len = self.settings.CONSENSUS_MAX_PERFORMANCE_HISTORY_LEN

        previous_miners_info = self.miners_info.copy()
        previous_validators_info = self.validators_info.copy()

        self.current_utxo_map = {}
        temp_miners_info = {}
        temp_validators_info = {}
        try:
            # Gọi đồng thời để tải dữ liệu
            miner_data_task = get_all_miner_data(
                self.context, self.script_hash, network
            )
            validator_data_task = get_all_validator_data(self.context, self.script_hash, network)  # type: ignore
            # TODO: Thêm task load Subnet/Foundation data nếu cần

            all_miner_dicts, all_validator_dicts = await asyncio.gather(
                miner_data_task, validator_data_task, return_exceptions=True
            )

            # Xử lý lỗi fetch
            if isinstance(all_miner_dicts, Exception):
                logger.error(f"Failed to fetch miner data: {all_miner_dicts}")
                all_miner_dicts = []
            if isinstance(all_validator_dicts, Exception):
                logger.error(f"Failed to fetch validator data: {all_validator_dicts}")
                all_validator_dicts = []

            logger.info(f"Fetched {len(all_miner_dicts)} miner entries and {len(all_validator_dicts)} validator entries.")  # type: ignore

            # --- Chuyển đổi Miner dicts sang MinerInfo ---
            for utxo_object, datum_dict in all_miner_dicts:  # type: ignore
                try:
                    uid_hex = datum_dict.get("uid")
                    if not uid_hex:
                        continue

                    on_chain_history_hash_hex = datum_dict.get(
                        "performance_history_hash"
                    )
                    on_chain_history_hash_bytes = (
                        bytes.fromhex(on_chain_history_hash_hex)
                        if on_chain_history_hash_hex
                        else None
                    )

                    current_local_history = []  # Mặc định là rỗng
                    previous_info = previous_miners_info.get(uid_hex)
                    if previous_info:
                        current_local_history = (
                            previous_info.performance_history
                        )  # Lấy lịch sử cũ từ bộ nhớ

                    verified_history = []  # Lịch sử sẽ được lưu vào MinerInfo mới
                    if on_chain_history_hash_bytes:
                        # Nếu có hash on-chain, thử xác minh lịch sử cục bộ
                        if current_local_history:
                            try:
                                local_history_hash = hash_data(current_local_history)
                                if local_history_hash == on_chain_history_hash_bytes:
                                    verified_history = current_local_history  # Hash khớp, giữ lại lịch sử cục bộ
                                    logger.debug(
                                        f"Miner {uid_hex}: Local history verified against on-chain hash."
                                    )
                                else:
                                    logger.warning(
                                        f"Miner {uid_hex}: Local history hash mismatch! Resetting history. (Local: {local_history_hash.hex()}, OnChain: {on_chain_history_hash_bytes.hex()})"
                                    )
                                    verified_history = []  # Hash không khớp, reset
                            except Exception as hash_err:
                                logger.error(
                                    f"Miner {uid_hex}: Error hashing local history: {hash_err}. Resetting history."
                                )
                                verified_history = []
                        else:
                            # Có hash on-chain nhưng không có lịch sử cục bộ -> không thể xác minh
                            logger.warning(
                                f"Miner {uid_hex}: On-chain history hash found, but no local history available. Resetting history."
                            )
                            verified_history = []
                    else:
                        # Không có hash on-chain (có thể là miner mới)
                        logger.debug(
                            f"Miner {uid_hex}: No on-chain history hash found. Using current local (likely empty)."
                        )
                        verified_history = current_local_history  # Giữ lại lịch sử cục bộ (thường là rỗng)

                    # Đảm bảo giới hạn độ dài
                    verified_history = verified_history[-max_history_len:]

                    wallet_addr_hash_hex = datum_dict.get("wallet_addr_hash")
                    wallet_addr_hash_bytes = (
                        bytes.fromhex(wallet_addr_hash_hex)
                        if wallet_addr_hash_hex
                        else None
                    )

                    temp_miners_info[uid_hex] = MinerInfo(
                        uid=uid_hex,
                        address=datum_dict.get(
                            "address", f"addr_miner_{uid_hex[:8]}..."
                        ),
                        api_endpoint=datum_dict.get("api_endpoint"),
                        trust_score=float(datum_dict.get("trust_score", 0.0)),
                        weight=float(datum_dict.get("weight", 0.0)),
                        stake=float(datum_dict.get("stake", 0)),
                        last_selected_time=int(
                            datum_dict.get("last_selected_time", -1)
                        ),
                        performance_history=verified_history,  # <<< SỬ DỤNG LỊCH SỬ ĐÃ XÁC MINH
                        subnet_uid=int(datum_dict.get("subnet_uid", -1)),
                        status=int(datum_dict.get("status", STATUS_INACTIVE)),
                        registration_slot=int(datum_dict.get("registration_slot", 0)),
                        wallet_addr_hash=wallet_addr_hash_bytes,
                        performance_history_hash=on_chain_history_hash_bytes,  # Lưu lại hash on-chain (bytes)
                    )

                    # --- Lưu UTXO vào map ---
                    self.current_utxo_map[uid_hex] = utxo_object
                except Exception as e:
                    logger.warning(
                        f"Failed to parse Miner data dict for UID {datum_dict.get('uid', 'N/A')}: {e}",
                        exc_info=False,
                    )
                    logger.debug(f"Problematic miner data dict: {datum_dict}")

            # --- Chuyển đổi Validator dicts sang ValidatorInfo ---
            for utxo_object, datum_dict in all_validator_dicts:  # type: ignore
                try:
                    uid_hex = datum_dict.get("uid")
                    if not uid_hex:
                        continue

                    # Lấy hash từ datum (bytes)
                    on_chain_history_hash_hex = datum_dict.get(
                        "performance_history_hash"
                    )
                    on_chain_history_hash_bytes = (
                        bytes.fromhex(on_chain_history_hash_hex)
                        if on_chain_history_hash_hex
                        else None
                    )

                    current_local_history = []
                    previous_info = previous_validators_info.get(uid_hex)
                    if previous_info and hasattr(
                        previous_info, "performance_history"
                    ):  # Kiểm tra có thuộc tính không
                        current_local_history = previous_info.performance_history

                    verified_history = []
                    if on_chain_history_hash_bytes:
                        if current_local_history:
                            try:
                                local_history_hash = hash_data(current_local_history)
                                if local_history_hash == on_chain_history_hash_bytes:
                                    verified_history = current_local_history
                                    logger.debug(
                                        f"Validator {uid_hex}: Local history verified."
                                    )
                                else:
                                    logger.warning(
                                        f"Validator {uid_hex}: History hash mismatch! Resetting."
                                    )
                                    verified_history = []
                            except Exception as hash_err:
                                logger.error(
                                    f"Validator {uid_hex}: Error hashing local history: {hash_err}. Resetting."
                                )
                                verified_history = []
                        else:
                            logger.warning(
                                f"Validator {uid_hex}: On-chain hash found, no local history. Resetting."
                            )
                            verified_history = []
                    else:
                        logger.debug(
                            f"Validator {uid_hex}: No on-chain history hash. Using current local."
                        )
                        verified_history = current_local_history

                    verified_history = verified_history[-max_history_len:]

                    # --- Lấy address bytes từ datum và decode ---
                    # Lấy các hash khác
                    wallet_addr_hash_hex = datum_dict.get("wallet_addr_hash")
                    wallet_addr_hash_bytes = (
                        bytes.fromhex(wallet_addr_hash_hex)
                        if wallet_addr_hash_hex
                        else None
                    )
                    # ------------------------------------------

                    temp_validators_info[uid_hex] = ValidatorInfo(
                        uid=uid_hex,
                        address=datum_dict.get(
                            "address", f"addr_validator_{uid_hex[:8]}..."
                        ),
                        api_endpoint=datum_dict.get("api_endpoint"),
                        trust_score=float(datum_dict.get("trust_score", 0.0)),
                        weight=float(datum_dict.get("weight", 0.0)),
                        stake=float(datum_dict.get("stake", 0)),
                        last_performance=float(datum_dict.get("last_performance", 0.0)),
                        performance_history=verified_history,
                        subnet_uid=int(datum_dict.get("subnet_uid", -1)),
                        status=int(datum_dict.get("status", STATUS_INACTIVE)),
                        registration_slot=int(datum_dict.get("registration_slot", 0)),
                        wallet_addr_hash=wallet_addr_hash_bytes,
                        performance_history_hash=on_chain_history_hash_bytes,  # Lưu lại hash on-chain
                    )
                    logger.debug(
                        f"  Loaded Validator Peer: UID={uid_hex}, Status={datum_dict.get('status', 'N/A')}, Endpoint='{datum_dict.get('api_endpoint', 'N/A')}'"
                    )
                    self.current_utxo_map[uid_hex] = utxo_object
                except Exception as e:
                    logger.warning(
                        f"Failed to parse Validator data dict for UID {datum_dict.get('uid', 'N/A')}: {e}",
                        exc_info=False,
                    )
                    logger.debug(f"Problematic validator data dict: {datum_dict}")

            # --- Cập nhật trạng thái node ---
            self.miners_info = temp_miners_info
            self.validators_info = temp_validators_info

            # Cập nhật thông tin của chính mình
            self_uid_hex = (
                self.info.uid.hex()
                if isinstance(self.info.uid, bytes)
                else self.info.uid
            )
            if self_uid_hex in self.validators_info:
                loaded_info = self.validators_info[self_uid_hex]
                #  self.info.address = loaded_info.address
                self.info.api_endpoint = loaded_info.api_endpoint
                self.info.trust_score = loaded_info.trust_score
                self.info.weight = loaded_info.weight
                self.info.stake = loaded_info.stake
                # Cập nhật thêm các trường khác nếu cần
                logger.info(
                    f"Self validator info ({self_uid_hex}) updated from metagraph."
                )
            elif self.info.uid:
                self.validators_info[self_uid_hex] = self.info
                logger.warning(
                    f"Self validator ({self_uid_hex}) not found in metagraph, added locally. Ensure initial state is correct."
                )
            else:
                logger.error(
                    "Current validator info UID is invalid after loading metagraph."
                )

            # TODO: Load và xử lý dữ liệu Subnet/Foundation nếu cần

            load_duration = time.time() - start_time
            logger.info(
                f"Processed info for {len(self.miners_info)} miners and {len(self.validators_info)} validators in {load_duration:.2f}s."
            )
            logger.info(
                f"UTXO map populated with {len(self.current_utxo_map)} entries."
            )

        except Exception as e:
            logger.exception(
                f"Critical error during metagraph data loading/processing: {e}. Cannot proceed this cycle."
            )
            self.current_utxo_map = {}
            self.miners_info = {}
            self.validators_info = {}
            raise RuntimeError(f"Failed to load and process metagraph data: {e}") from e

    # --- Lựa chọn Miner ---
    def select_miners(self) -> List[MinerInfo]:
        """Chọn miners để giao việc."""
        logger.info(
            f"[V:{self.info.uid}] Selecting miners for cycle {self.current_cycle}..."
        )
        num_to_select = self.settings.CONSENSUS_NUM_MINERS_TO_SELECT
        beta = self.settings.CONSENSUS_PARAM_BETA
        max_time_bonus = self.settings.CONSENSUS_PARAM_MAX_TIME_BONUS
        # Gọi hàm logic từ selection.py
        return select_miners_logic(
            miners_info=self.miners_info,
            current_cycle=self.current_cycle,
            num_to_select=num_to_select,  # Truyền số lượng cần chọn
            beta=beta,  # Truyền hệ số beta
            max_time_bonus=max_time_bonus,  # Truyền giới hạn bonus thời gian
        )

    def _select_available_miners_for_batch(self, num_to_select: int) -> List[MinerInfo]:
        """
        Chọn một lô các miner khả dụng (không bận) và đang hoạt động (active)
        sử dụng logic lựa chọn chính.

        Args:
            num_to_select: Số lượng miner mong muốn cho lô (N).

        Returns:
            Danh sách các đối tượng MinerInfo cho các miner khả dụng được chọn,
            tối đa num_to_select miner. Trả về list rỗng nếu không có miner phù hợp.
        """
        # 1. Lọc các miner đang hoạt động (active)
        active_miners_all = [
            m
            for m in self.miners_info.values()
            if getattr(m, "status", STATUS_ACTIVE) == STATUS_ACTIVE
        ]
        if not active_miners_all:
            logger.debug("Mini-batch selection: No active miners found.")
            return []

        # 2. Lọc tiếp các miner không bận (uid không có trong self.miner_is_busy)
        available_miners = [
            m for m in active_miners_all if m.uid not in self.miner_is_busy
        ]

        if not available_miners:
            # Không log warning vì đây là trường hợp bình thường khi chờ miner xử lý xong
            logger.debug(
                "Mini-batch selection: No available (not busy) active miners found at the moment."
            )
            return []

        logger.debug(
            f"Mini-batch selection: {len(available_miners)} available miners to choose from."
        )

        # 3. Chuẩn bị đầu vào cho logic lựa chọn chính (cần một dict)
        available_miners_dict = {m.uid: m for m in available_miners}

        # 4. Lấy các tham số lựa chọn từ settings
        beta = self.settings.CONSENSUS_PARAM_BETA
        max_time_bonus = self.settings.CONSENSUS_PARAM_MAX_TIME_BONUS

        # 5. Gọi logic lựa chọn hiện có (select_miners_logic) trên nhóm miner khả dụng
        #    Giới hạn số lượng chọn bằng số lượng thực tế khả dụng
        actual_num_to_select = min(num_to_select, len(available_miners))
        if actual_num_to_select <= 0:
            return []  # Không có ai để chọn

        # Gọi hàm logic từ selection.py
        selected_miners_for_batch = select_miners_logic(
            miners_info=available_miners_dict,
            current_cycle=self.current_cycle,  # Sử dụng cycle hiện tại để tính bonus time
            num_to_select=actual_num_to_select,  # Chọn tối đa N
            beta=beta,
            max_time_bonus=max_time_bonus,
        )

        logger.debug(
            f"Mini-batch selection: Selected {len(selected_miners_for_batch)} miners for this batch: {[m.uid for m in selected_miners_for_batch]}"
        )
        return selected_miners_for_batch

    # --- Giao Task ---
    # --- 1. Đánh dấu _create_task_data ---
    def _create_task_data(self, miner_uid: str) -> Any:
        """
        (Trừu tượng/Cần Override) Tạo dữ liệu task cụ thể cho một miner.

        Lớp Validator kế thừa cho từng Subnet PHẢI override phương thức này
        để định nghĩa nội dung và định dạng task phù hợp với bài toán AI.

        Raises:
            NotImplementedError: Nếu không được override.
        """
        logger.error(
            f"'_create_task_data' must be implemented by the inheriting Validator class for miner {miner_uid}."
        )
        raise NotImplementedError(
            "Subnet Validator must implement task creation logic."
        )

    # --- Phương thức helper mới để gửi task lô ---
    # async def _send_task_batch(
    #     self, miners_to_send: List[MinerInfo], batch_num: int
    # ) -> Dict[str, TaskAssignment]:
    #     """Gửi một lô task đến các miner được chỉ định và trả về dict các task đã gửi thành công."""
    #     tasks_to_send_coroutines = []
    #     tasks_sent_successfully: Dict[str, TaskAssignment] = {}
    #     miners_sent_to = []  # Giữ thứ tự để khớp với results

    #     if not miners_to_send:
    #         return tasks_sent_successfully

    #     logger.info(f"Preparing to send task batch to {len(miners_to_send)} miners...")

    #     for miner_info in miners_to_send:
    #         miner_uid = miner_info.uid
    #         # Đánh dấu bận ngay
    #         self.miner_is_busy.add(miner_uid)

    #         # Tạo task ID duy nhất (thêm timestamp nhỏ hoặc số thứ tự batch nếu cần)
    #         task_id = f"task_{self.current_cycle}_{self.info.uid}_{miner_uid}_b{batch_num}_{random.randint(1000,9999)}"
    #         try:
    #             task_data = self._create_task_data(miner_uid)
    #             if task_data is None:
    #                 raise ValueError("_create_task_data returned None")
    #             task = TaskModel(task_id=task_id, **task_data)
    #         except Exception as e:
    #             logger.exception(f"Failed to create task for miner {miner_uid}: {e}")
    #             self.miner_is_busy.discard(miner_uid)  # Hủy đánh dấu bận
    #             continue  # Bỏ qua miner này

    #         assignment = TaskAssignment(
    #             task_id=task_id,
    #             task_data=task_data,
    #             miner_uid=miner_uid,
    #             validator_uid=self.info.uid,
    #             timestamp_sent=time.time(),
    #             expected_result_format={},  # Cập nhật nếu cần
    #         )
    #         self.tasks_sent[task_id] = assignment  # Thêm vào danh sách chờ tổng
    #         tasks_sent_successfully[task_id] = assignment  # Thêm vào danh sách lô này
    #         miners_sent_to.append(miner_info)  # Lưu lại miner đã gửi

    #         tasks_to_send_coroutines.append(
    #             self._send_task_via_network_async(miner_info.api_endpoint, task)  # type: ignore
    #         )

    #     # Gửi task đi
    #     if tasks_to_send_coroutines:
    #         logger.info(
    #             f"Sending batch of {len(tasks_to_send_coroutines)} tasks concurrently..."
    #         )
    #         results = await asyncio.gather(
    #             *tasks_to_send_coroutines, return_exceptions=True
    #         )

    #         # Xử lý lỗi gửi
    #         success_count = 0
    #         for i, result in enumerate(results):
    #             if i < len(miners_sent_to):
    #                 miner_info_sent = miners_sent_to[i] # Lấy miner theo đúng thứ tự gửi
    #                 # Tìm assignment tương ứng trong lô đã gửi thành công
    #                 assignment_key_to_find = None
    #                 for task_id_key, assign_val in tasks_sent_successfully.items():
    #                     if assign_val.miner_uid == miner_info_sent.uid:
    #                         # Giả định chỉ gửi 1 task/miner/batch, nếu gửi nhiều cần logic phức tạp hơn
    #                         assignment_key_to_find = task_id_key
    #                         break

    #                 if assignment_key_to_find:
    #                     assign = tasks_sent_successfully[assignment_key_to_find]
    #                     if isinstance(result, bool) and result:
    #                         success_count += 1
    #                     else:
    #                         logger.warning(f"Failed send task {assign.task_id} to {assign.miner_uid}: {result}. Marking available.")
    #                         self.miner_is_busy.discard(assign.miner_uid)
    #                         if assign.task_id in self.tasks_sent: del self.tasks_sent[assign.task_id]
    #                         del tasks_sent_successfully[assign.task_id] # Xóa khỏi dict trả về
    #                 else:
    #                     # Lỗi logic: Không tìm thấy assignment cho miner đã gửi?
    #                     logger.error(f"Could not find assignment for miner {miner_info_sent.uid} in successfully sent batch after gather.")

    #             else: logger.error("Result index mismatch during send processing.")
    #     else:
    #         logger.warning("No tasks were actually sent in this batch.")

    #     return tasks_sent_successfully

    async def _send_task_batch(
        self, miners_for_batch: List[MinerInfo], batch_num: int
    ) -> Dict[str, TaskAssignment]:
        """
        Creates and sends tasks to a specific batch of miners asynchronously.
        Marks miners as busy and tracks successfully sent tasks.

        Args:
            miners_for_batch: List of MinerInfo objects selected for this batch.
            batch_num: The sequence number of this mini-batch within the cycle.

        Returns:
            A dictionary {task_id: TaskAssignment} for tasks successfully sent
            in this batch. Returns an empty dict if no tasks could be sent.
        """
        if not miners_for_batch:
            logger.info(f"Batch {batch_num}: No miners provided for task sending.")
            return {}

        logger.info(
            f"Batch {batch_num}: Preparing to send tasks to {len(miners_for_batch)} miners..."
        )

        tasks_to_send_coroutines = []
        # Temporary dict to track assignments only for THIS batch before sending
        batch_assignments: Dict[str, TaskAssignment] = {}
        # Keep track of miner UIDs we actually attempt to send to in this batch
        miners_sent_attempted_uids = []

        for miner_info in miners_for_batch:
            miner_uid = miner_info.uid
            # Basic check (already done in selection, but good for safety)
            if not miner_info.api_endpoint or not miner_info.api_endpoint.startswith(
                ("http://", "https://")
            ):
                logger.warning(
                    f"Batch {batch_num}: Miner {miner_uid} has invalid API endpoint ('{miner_info.api_endpoint}'). Skipping."
                )
                continue

            # Create unique task ID including batch number
            # Ensure validator UID is hex string
            self_uid_hex = (
                self.info.uid.hex()
                if isinstance(self.info.uid, bytes)
                else self.info.uid
            )
            task_id = f"task_{self.current_cycle}_{self_uid_hex}_{miner_uid}_b{batch_num}_{random.randint(1000,9999)}"

            try:
                # Create task data using the overridable method
                task_data = self._create_task_data(miner_uid)
                if task_data is None:  # Ensure task data was created
                    raise ValueError("_create_task_data returned None")
                # Assume TaskModel can take task_id and unpack task_data dict
                task = TaskModel(task_id=task_id, **task_data)
            except NotImplementedError:
                logger.error(
                    f"CRITICAL: _create_task_data not implemented by subclass for miner {miner_uid}! Cannot send task."
                )
                continue  # Skip this miner
            except Exception as e:
                logger.exception(
                    f"Batch {batch_num}: Failed to create task for miner {miner_uid}: {e}"
                )
                continue  # Skip this miner

            # Create TaskAssignment
            assignment = TaskAssignment(
                task_id=task_id,
                task_data=task_data,
                miner_uid=miner_uid,
                validator_uid=self_uid_hex,  # Use hex UID
                timestamp_sent=time.time(),
                expected_result_format={},  # TODO: Define actual expected format if needed
            )

            # --- State Updates Before Sending ---
            self.miner_is_busy.add(miner_uid)  # Mark as busy immediately
            self.tasks_sent[task_id] = assignment  # Add to overall tracking
            batch_assignments[task_id] = assignment  # Add to this batch's tracking
            miners_sent_attempted_uids.append(
                miner_uid
            )  # Track UID for result processing
            # ------------------------------------

            # Prepare the coroutine for sending
            tasks_to_send_coroutines.append(
                self._send_task_via_network_async(miner_info.api_endpoint, task)
            )
            logger.debug(
                f"Batch {batch_num}: Prepared task {task_id} for miner {miner_uid}."
            )

        # --- Send Tasks Concurrently ---
        if not tasks_to_send_coroutines:
            logger.warning(
                f"Batch {batch_num}: No valid tasks could be prepared for sending."
            )
            return {}  # Return empty dict if nothing was prepared

        logger.info(
            f"Batch {batch_num}: Sending {len(tasks_to_send_coroutines)} tasks concurrently..."
        )
        # Gather results (True for success, False/Exception for failure)
        send_results = await asyncio.gather(
            *tasks_to_send_coroutines, return_exceptions=True
        )

        # --- Process Send Results ---
        successful_sends_in_batch = 0
        failed_assignment_keys_in_batch = []

        # Iterate through results, matching them back to miners sent in this batch
        for i, send_result in enumerate(send_results):
            # Ensure index is valid
            if i >= len(miners_sent_attempted_uids):
                logger.error(
                    f"Batch {batch_num}: Result index {i} mismatch with attempted miners."
                )
                continue

            miner_uid_sent = miners_sent_attempted_uids[i]
            # Find the corresponding task_id in this batch
            task_id_for_miner = None
            for tid, assign in batch_assignments.items():
                if assign.miner_uid == miner_uid_sent:
                    task_id_for_miner = tid
                    break

            if not task_id_for_miner:
                logger.error(
                    f"Batch {batch_num}: Could not find assignment for miner {miner_uid_sent} in this batch's tracking."
                )
                continue

            # Check if sending was successful
            if isinstance(send_result, bool) and send_result:
                successful_sends_in_batch += 1
                logger.debug(
                    f"Batch {batch_num}: Successfully sent task {task_id_for_miner} to miner {miner_uid_sent}."
                )
            else:
                # Sending failed
                logger.warning(
                    f"Batch {batch_num}: Failed sending task {task_id_for_miner} to miner {miner_uid_sent}. Error: {send_result}"
                )
                # --- Revert State Updates for Failed Send ---
                self.miner_is_busy.discard(miner_uid_sent)  # Mark as not busy anymore
                if task_id_for_miner in self.tasks_sent:
                    del self.tasks_sent[
                        task_id_for_miner
                    ]  # Remove from overall tracking
                # Mark for removal from the batch's successful assignments
                failed_assignment_keys_in_batch.append(task_id_for_miner)
                # -------------------------------------------

        # Remove failed assignments from the dictionary to be returned
        for task_id_to_remove in failed_assignment_keys_in_batch:
            if task_id_to_remove in batch_assignments:
                del batch_assignments[task_id_to_remove]

        logger.info(
            f"Batch {batch_num}: Sending attempt finished. Successful sends in this batch: {successful_sends_in_batch}/{len(tasks_to_send_coroutines)}."
        )

        # Return only the assignments for tasks successfully sent in this batch
        return batch_assignments

    # --- Phương thức chấm điểm lô mới ---
    def _score_batch_results(self, tasks_in_batch: Dict[str, TaskAssignment]):
        """
        Chấm điểm các kết quả trong buffer tương ứng với các task trong lô này.
        Gán điểm 0 cho các task không có kết quả trong buffer (timeout).
        Cập nhật self.cycle_scores và giải phóng miner khỏi self.miner_is_busy.
        Xóa task đã xử lý khỏi self.tasks_sent.
        """
        logger.info(
            f"Scoring results for {len(tasks_in_batch)} tasks in the current batch..."
        )
        batch_scores_count = 0
        processed_task_ids = set()

        # Lấy kết quả từ buffer (KHÔNG cần lock nếu đây là hàm đồng bộ duy nhất sửa buffer)
        # Tuy nhiên, để an toàn hơn nếu có thể thay đổi cấu trúc sau này, dùng lock:
        # async with self.results_buffer_lock: # Nếu hàm này là async
        #     results_to_score = self.results_buffer.copy()
        #     self.results_buffer.clear()
        # -> Tạm thời giả định đồng bộ và không cần lock khi đọc/clear
        results_to_score = self.results_buffer.copy()
        self.results_buffer.clear()  # Xóa buffer ngay sau khi copy

        for task_id, assignment in tasks_in_batch.items():
            processed_task_ids.add(task_id)  # Đánh dấu task này thuộc về lô đang xử lý
            miner_uid = assignment.miner_uid
            score = 0.0  # Mặc định là 0

            if task_id in results_to_score:
                result = results_to_score[task_id]
                # Kiểm tra lại miner (dù add_miner_result đã kiểm tra)
                if result.miner_uid == miner_uid:
                    try:
                        # Gọi logic chấm điểm cụ thể (cần override bởi Subnet1Validator)
                        score = self._score_individual_result(
                            assignment.task_data, result.result_data
                        )
                        logger.info(
                            f"  Scored Task {task_id} (Miner {miner_uid}): {score:.4f}"
                        )
                        batch_scores_count += 1
                    except Exception as e:
                        logger.exception(
                            f"Error scoring task {task_id} for miner {miner_uid}: {e}. Assigning score 0."
                        )
                        score = 0.0
                else:
                    # Trường hợp này ít xảy ra nếu add_miner_result kiểm tra đúng
                    logger.error(
                        f"Logic Error: Buffered result for task {task_id} has wrong miner {result.miner_uid} (expected {miner_uid}). Assigning score 0."
                    )
                    score = 0.0
            else:
                # Không nhận được kết quả trong thời gian chờ -> điểm 0
                logger.warning(
                    f"No result received in buffer for task {task_id} (Miner {miner_uid}). Assigning score 0."
                )
                score = 0.0

            # Tạo và lưu ValidatorScore vào cycle_scores
            val_score = ValidatorScore(
                task_id=task_id,
                miner_uid=miner_uid,
                validator_uid=self.info.uid,
                score=max(0.0, min(1.0, score)),  # Đảm bảo 0 <= score <= 1
            )
            self.cycle_scores[task_id].append(val_score)

            # Đánh dấu miner là rảnh sau khi đã xử lý task của nó trong lô này
            self.miner_is_busy.discard(miner_uid)
            logger.debug(
                f"Miner {miner_uid} marked available after batch scoring for task {task_id}."
            )

            # Xóa task đã xử lý khỏi tasks_sent
            if task_id in self.tasks_sent:
                del self.tasks_sent[task_id]

        # Xử lý các kết quả còn sót lại trong buffer (không thuộc lô này - đến muộn)
        # (Đã clear buffer ở trên nên không cần bước này nữa)

        logger.info(
            f"Finished scoring batch. Scored {batch_scores_count} received results. Assigned 0 to {len(tasks_in_batch) - batch_scores_count} tasks without results in buffer."
        )

        # --- Thêm phương thức này vào class ValidatorNode ---

    # def _score_individual_result(self, task_data: Any, result_data: Any) -> float:
    #     """
    #     Placeholder cho logic chấm điểm của Subnet cụ thể.
    #     Phương thức này BẮT BUỘC phải được override bởi lớp Validator kế thừa.
    #     """
    #     logger.error(f"CRITICAL: Validator {getattr(self, 'info', {}).get('uid', 'UNKNOWN')} is using the base "
    #                  f"'_score_individual_result'. Subnet scoring logic is missing! Returning score 0.0.")
    #     # Hoặc bạn có thể dùng:
    #     # raise NotImplementedError("Subclasses must implement _score_individual_result")
    #     return 0.0

    #     # --- Add this scoring method specific to mini-batches ---

    async def _score_current_batch(self, batch_assignments: Dict[str, TaskAssignment]):
        """
        Scores results for a completed mini-batch, handling timeouts.
        Appends scores (including 0.0 for timeouts) to self.cycle_scores.
        Releases miners from the busy set and removes tasks from tasks_sent.

        Args:
            batch_assignments: Dict {task_id: TaskAssignment} for the batch just finished.
        """
        batch_num_str = (
            ""  # Try to extract batch number for logging if available in task_id
        )
        if batch_assignments:
            first_task_id = next(iter(batch_assignments.keys()))
            parts = first_task_id.split("_b")
            if len(parts) > 1:
                num_part = parts[-1].split("_")[0]
                if num_part.isdigit():
                    batch_num_str = f" (Batch ~{num_part})"

        logger.info(
            f"Scoring results for {len(batch_assignments)} tasks{batch_num_str}..."
        )
        scores_added_count = 0
        timeouts_count = 0

        # Atomically get and clear the current results buffer
        # NOTE: This assumes add_miner_result uses the same lock. If not, acquire lock here.
        # If add_miner_result is sync and called from API thread, this might be okay without async lock.
        # Let's add the lock for safety assuming potential concurrency.
        # This method itself runs synchronously within the main async run_cycle loop.
        # The lock is needed because add_miner_result (called by API) might run concurrently.
        async with self.results_buffer_lock:  # Use the sync version of the lock
            buffered_results_copy = self.results_buffer.copy()
            self.results_buffer.clear()
            logger.debug(
                f"Copied and cleared results buffer. Size was: {len(buffered_results_copy)}"
            )

        # Get validator UID (should be hex string already)
        self_uid_hex = (
            self.info.uid.hex() if isinstance(self.info.uid, bytes) else self.info.uid
        )

        # Iterate through the tasks EXPECTED in this batch
        for task_id, assignment in batch_assignments.items():
            miner_uid = assignment.miner_uid
            score = 0.0
            result_found = False

            # Check if a result for this task_id arrived in the buffer
            if task_id in buffered_results_copy:
                result = buffered_results_copy[task_id]
                result_found = True

                # Double-check miner UID (should be correct if add_miner_result checked)
                if result.miner_uid == miner_uid:
                    try:
                        # ===>>> CALL THE SUBNET-SPECIFIC SCORING LOGIC HERE <<<===
                        # This method MUST be overridden by the specific Validator subclass
                        # (e.g., Subnet1Validator needs to implement this or ensure its
                        # scoring logic is accessible via this call).
                        score = self._score_individual_result(
                            assignment.task_data, result.result_data
                        )
                        logger.info(
                            f"  Task {task_id}: Raw score calculated = {score:.4f} for Miner {miner_uid}"
                        )

                        # Clamp score
                        score = max(0.0, min(1.0, score))
                        scores_added_count += 1
                        logger.debug(
                            f"  Task {task_id}: Scored result from miner {miner_uid}. Score: {score:.4f}"
                        )

                    except NotImplementedError:
                        logger.error(
                            f"CRITICAL: Scoring logic '_score_individual_result' not implemented in {self.__class__.__name__} for task {task_id}! Assigning score 0."
                        )
                        score = 0.0  # Assign 0 if scoring is not implemented
                    except Exception as e:
                        logger.exception(
                            f"  Task {task_id}: Error scoring result from miner {miner_uid}: {e}. Assigning score 0."
                        )
                        score = 0.0  # Assign 0 on scoring error
                else:
                    # This case indicates a potential logic error in how results are buffered/matched
                    logger.error(
                        f"  Task {task_id}: Result in buffer from unexpected miner {result.miner_uid} (expected {miner_uid}). Assigning score 0."
                    )
                    score = 0.0
            else:
                # Timeout for this batch
                timeouts_count += 1
                score = 0.0  # Assign score 0 for timeout
                logger.warning(
                    f"  Task {task_id}: Timeout - No result received from miner {miner_uid} within batch wait time. Assigning score 0."
                )

            # Create ValidatorScore object
            val_score = ValidatorScore(
                task_id=task_id,
                miner_uid=miner_uid,
                validator_uid=self_uid_hex,
                score=score,
                timestamp=time.time(),  # Timestamp of scoring
            )

            # Append score to the main cycle accumulator
            # Use defaultdict initialized in __init__
            self.cycle_scores[task_id].append(val_score)

            # --- Release Miner and Task Tracking ---
            self.miner_is_busy.discard(miner_uid)  # Mark miner as available
            if task_id in self.tasks_sent:
                del self.tasks_sent[task_id]  # Remove from overall pending tasks
            # ---------------------------------------

        logger.info(
            f"Batch scoring complete{batch_num_str}. Scores added: {scores_added_count}. Timeouts (Score 0): {timeouts_count}."
        )

    # --- Add this placeholder scoring method (IMPORTANT) ---
    # This NEEDS to be overridden by Subnet1Validator
    def _score_individual_result(self, task_data: Any, result_data: Any) -> float:
        """
        (Placeholder/Needs Override) Calculates score for a single result.

        *** This method MUST be implemented by the specific Validator subclass ***
        (e.g., Subnet1Validator) to contain the actual scoring logic
        (like calling calculate_clip_score).

        Args:
            task_data: Data originally sent in the task.
            result_data: Data received from the miner.

        Returns:
            Score between 0.0 and 1.0.
        """
        logger.error(
            f"CRITICAL: Validator {getattr(self, 'info', {}).get('uid', 'UNKNOWN')} is using the base "
            f"'_score_individual_result'. Subnet scoring logic is missing! Returning score 0.0."
        )
        # In a real scenario, either raise NotImplementedError or implement base logic
        # raise NotImplementedError("Subclasses must implement _score_individual_result")
        return 0.0

    async def _get_current_slot(self) -> Optional[int]:
        """Lấy số slot hiện tại từ context Cardano."""
        retries = 3
        for attempt in range(retries):
            try:
                # Revert to using last_block_slot property
                current_slot = await asyncio.to_thread(
                    lambda: self.context.last_block_slot
                )
                if current_slot is None:
                    logger.warning(
                        f"Attempt {attempt + 1}: self.context.last_block_slot returned None."
                    )
                else:
                    return current_slot  # Return successfully fetched slot
            except Exception as e:
                logger.warning(
                    f"Attempt {attempt + 1}: Error fetching latest slot via last_block_slot: {e}"
                )
            if attempt < retries - 1:
                await asyncio.sleep(2)  # Chờ 2 giây trước khi thử lại
        logger.error("Failed to get current slot after multiple retries.")
        return None

    async def wait_until_slot(self, target_slot: int):
        """Chờ cho đến khi số slot hiện tại của blockchain đạt hoặc vượt qua target_slot."""
        if target_slot <= 0:
            logger.warning(
                f"wait_until_slot called with invalid target_slot: {target_slot}"
            )
            return

        logger.debug(f"Waiting until slot {target_slot}...")
        while True:
            current_slot = await self._get_current_slot()
            if current_slot is None:
                logger.warning(
                    "Failed to get current slot during wait, retrying in 5s..."
                )
                await asyncio.sleep(5)
                continue

            if current_slot >= target_slot:
                logger.info(
                    f"Reached target slot {target_slot} (Current: {current_slot}). Proceeding."
                )
                break

            wait_interval = self.settings.CONSENSUS_SLOT_QUERY_INTERVAL_SECONDS
            logger.log(
                logging.DEBUG - 1,
                f"Current slot: {current_slot}, Target: {target_slot}. Waiting {wait_interval:.1f}s...",
            )
            await asyncio.sleep(wait_interval)

    async def _send_task_via_network_async(
        self, miner_endpoint: str, task: TaskModel
    ) -> bool:
        """
        Gửi task qua mạng đến miner endpoint một cách bất đồng bộ.

        Args:
            miner_endpoint: Địa chỉ API của miner (đã bao gồm http/https).
            task: Đối tượng TaskModel chứa thông tin task.

        Returns:
            True nếu gửi thành công (HTTP status 2xx), False nếu có lỗi.
        """
        if not miner_endpoint or not miner_endpoint.startswith(("http://", "https://")):
            logger.warning(
                f"Invalid or missing API endpoint for miner: {miner_endpoint} in task {getattr(task, 'task_id', 'N/A')}"
            )
            return False

        # TODO: Xác định đường dẫn endpoint chính xác trên miner node để nhận task
        # Endpoint này cần được thống nhất giữa validator và miner.
        target_url = f"{miner_endpoint}/receive-task"  # <<<--- GIẢ ĐỊNH ENDPOINT

        try:
            # Serialize task data thành JSON
            # Sử dụng model_dump nếu TaskModel là Pydantic v2, ngược lại dùng dict()
            task_payload = (
                task.model_dump(mode="json")
                if hasattr(task, "model_dump")
                else task.dict()
            )

            logger.debug(f"Sending task {task.task_id} to {target_url}")
            # --- Gửi request POST bằng httpx ---
            response = await self.http_client.post(target_url, json=task_payload)

            # Kiểm tra HTTP status code
            response.raise_for_status()  # Ném exception nếu là 4xx hoặc 5xx

            try:
                response_data = response.json()
                logger.info(
                    f"Successfully sent task {task.task_id} to {miner_endpoint}. Miner Response: {response_data}"
                )
            except json.JSONDecodeError:
                logger.info(
                    f"Successfully sent task {task.task_id} to {miner_endpoint}. Status: {response.status_code} (Non-JSON response)"
                )

            # TODO: Có thể cần xử lý nội dung response nếu miner trả về thông tin xác nhận
            # Ví dụ: data = response.json()
            return True

        except httpx.RequestError as e:
            # Lỗi kết nối mạng, DNS, timeout,...
            logger.error(
                f"Network error sending task {getattr(task, 'task_id', 'N/A')} to {target_url}: {e}"
            )
            return False
        except httpx.HTTPStatusError as e:
            # Lỗi từ phía server miner (4xx, 5xx)
            logger.error(
                f"HTTP error sending task {getattr(task, 'task_id', 'N/A')} to {target_url}: Status {e.response.status_code} - Response: {e.response.text[:200]}"
            )
            return False
        except Exception as e:
            # Các lỗi khác (ví dụ: serialization,...)
            logger.exception(
                f"Unexpected error sending task {getattr(task, 'task_id', 'N/A')} to {target_url}: {e}"
            )
            return False

    async def send_task_and_track(self, miners: List[MinerInfo]):
        """
        Tạo và gửi task cho các miners đã chọn một cách bất đồng bộ,
        đồng thời lưu lại thông tin các task đã gửi thành công.
        """
        if not miners:
            logger.warning("send_task_and_track called with empty miner list.")
            self.tasks_sent = {}
            return

        logger.info(
            f"[V:{self.info.uid}] Attempting to send tasks to {len(miners)} selected miners..."
        )
        self.tasks_sent = {}  # Xóa danh sách task đã gửi của chu kỳ trước
        tasks_to_send = []
        # Tạm lưu assignment để chỉ thêm vào self.tasks_sent nếu gửi thành công
        task_assignments: Dict[str, TaskAssignment] = {}  # {miner_uid: TaskAssignment}

        for miner in miners:
            # Kiểm tra xem miner có endpoint hợp lệ không
            if not miner.api_endpoint or not miner.api_endpoint.startswith(
                ("http://", "https://")
            ):
                logger.warning(
                    f"Miner {miner.uid} has invalid or missing API endpoint ('{miner.api_endpoint}'). Skipping task assignment."
                )
                continue

            if miner.uid == self.info.uid:
                logger.debug(f"Skipping sending task to self (UID: {miner.uid}).")
                continue

            task_id = f"task_{self.current_cycle}_{self.info.uid}_{miner.uid}_{random.randint(1000,9999)}"
            try:
                task_data = self._create_task_data(miner.uid)
                # Giả sử TaskModel có thể tạo từ dict hoặc có constructor phù hợp
                # Cần đảm bảo TaskModel được import đúng
                task = TaskModel(task_id=task_id, **task_data)
            except Exception as e:
                logger.exception(f"Failed to create task for miner {miner.uid}: {e}")
                continue  # Bỏ qua miner này nếu không tạo được task

            # Tạo đối tượng TaskAssignment trước khi gửi
            assignment = TaskAssignment(
                task_id=task_id,
                task_data=task_data,
                miner_uid=miner.uid,  # Lưu UID dạng hex string
                validator_uid=self.info.uid,  # Lưu UID dạng hex string
                timestamp_sent=time.time(),
                expected_result_format={"output": "tensor", "loss": "float"},  # Ví dụ
            )
            task_assignments[miner.uid] = assignment  # Lưu tạm
            self.tasks_sent[task_id] = assignment
            logger.debug(
                f"Added task {task_id} to self.tasks_sent for miner {miner.uid}"
            )
            # Tạo coroutine để gửi task và thêm vào danh sách chờ
            tasks_to_send.append(
                self._send_task_via_network_async(miner.api_endpoint, task)
            )

        # --- Phần await asyncio.gather và xử lý results ---
        if not tasks_to_send:
            logger.warning("No valid tasks could be prepared for sending.")
            # Cập nhật lại tasks_sent nếu không có task nào được gửi đi? Có thể không cần.
            return  # Thoát nếu không có task nào để gửi

        logger.info(f"Sending {len(tasks_to_send)} tasks concurrently...")
        # Gửi đồng thời tất cả các task
        results = await asyncio.gather(*tasks_to_send, return_exceptions=True)

        successful_sends = 0
        # Xử lý kết quả gửi task
        # Lấy danh sách miners tương ứng với results (những miner thực sự được gửi task)
        miners_with_tasks = [m for m in miners if m.uid in task_assignments]
        for i, result in enumerate(results):
            # Lấy miner tương ứng với kết quả này
            if i < len(miners_with_tasks):
                miner = miners_with_tasks[i]
                assignment = task_assignments.get(miner.uid)
                assignment_check = self.tasks_sent.get(
                    f"task_{self.current_cycle}_{self.info.uid}_{miner.uid}"
                )  # Tìm lại task_id theo cấu trúc
                # Tìm task_id tương ứng với miner trong lần gửi này
                for tid, assign in self.tasks_sent.items():
                    # Kiểm tra cycle và miner uid để đảm bảo đúng task
                    if (
                        tid.startswith(f"task_{self.current_cycle}_")
                        and assign.miner_uid == miner.uid
                    ):
                        current_task_id = tid
                        break

                if current_task_id and isinstance(result, bool) and result:
                    # Gửi thành công, cập nhật last_selected_time
                    if miner.uid in self.miners_info:
                        self.miners_info[miner.uid].last_selected_time = (
                            self.current_cycle
                        )
                        logger.debug(
                            f"Updated last_selected_time for miner {miner.uid} to cycle {self.current_cycle}"
                        )
                    successful_sends += 1
                elif current_task_id:
                    # Gửi thất bại, xóa task khỏi self.tasks_sent? Hoặc đánh dấu là thất bại?
                    # Tạm thời chỉ log lỗi
                    logger.warning(
                        f"Failed to send task {current_task_id} to Miner {miner.uid}. Error/Result: {result}"
                    )
                    # Cân nhắc xóa khỏi tasks_sent để tránh validator chờ kết quả không bao giờ đến
                    # del self.tasks_sent[current_task_id]
                else:
                    logger.error(
                        f"Could not map result index {i} back to a sent task for miner {miner.uid}"
                    )

            else:
                logger.error(
                    f"Result index {i} out of bounds for miners_with_tasks list during task sending result processing."
                )

        logger.info(
            f"Finished sending tasks attempt. Successful sends: {successful_sends}/{len(tasks_to_send)}. Tasks currently tracked: {len(self.tasks_sent)}"
        )

    # --- Nhận và Chấm điểm Kết quả ---
    # --- 2. Sửa receive_results và bỏ _listen_for_results_async ---
    async def _listen_for_results_async(self, timeout: float):
        # <<<--- Bỏ hoàn toàn logic mock này ---<<<
        # Thay vào đó, hàm receive_results sẽ chỉ đơn giản là chờ một khoảng thời gian
        # trong khi kết quả được thêm vào self.results_received thông qua API endpoint.
        pass

    async def receive_results(self, timeout: Optional[float] = None):
        """
        Chờ kết quả từ miner trong một khoảng thời gian.
        Kết quả thực tế được nhận và thêm vào self.results_received
        thông qua API endpoint '/v1/miner/submit_result'.
        """
        if timeout is None:
            receive_timeout_default = (
                self.settings.CONSENSUS_SEND_SCORE_OFFSET_MINUTES * 60 * 0.5
            )  # Ví dụ
            timeout = receive_timeout_default

        logger.info(
            f"[V:{self.info.uid}] Waiting {timeout:.1f}s for miner results via API endpoint..."
        )

        # Đơn giản là đợi hết timeout. Kết quả sẽ được tích lũy trong self.results_received.
        await asyncio.sleep(timeout)

        # Không cần xóa self.results_received ở đây, vì nó được tích lũy qua API.
        # Có thể xóa ở đầu chu kỳ mới hoặc trước khi bắt đầu chờ.
        # => Nên xóa ở đầu hàm này để chỉ xử lý kết quả của chu kỳ hiện tại
        # Tuy nhiên, nếu API nhận kết quả chậm, có thể kết quả chu kỳ trước bị xử lý ở chu kỳ sau?
        # => Cần cơ chế quản lý kết quả theo chu kỳ trong add_miner_result.

        # Tạm thời: Giả định API đủ nhanh và chỉ xử lý kết quả đã nhận trong khoảng timeout
        async with self.results_buffer_lock:  # Lock khi đọc số lượng
            received_count = sum(
                len(res_list) for res_list in self.results_received.values()
            )
            task_ids_with_results = list(self.results_received.keys())

        logger.info(
            f"Finished waiting period. Total results accumulated: {received_count} for tasks: {task_ids_with_results}"
        )
        # Logic xử lý kết quả sẽ diễn ra ở bước score_miner_results

    # -----------------------------------------------------------

    # --- Cập nhật add_miner_result ---
    async def add_miner_result(self, result: MinerResult):
        """
        (API Call Handler) Nhận kết quả, kiểm tra cơ bản và lưu vào buffer.
        """
        if not result or not result.task_id or not result.miner_uid:
            logger.warning("API: Received invalid miner result (missing fields).")
            return False

        # Kiểm tra task ID có đang được mong đợi không (có trong tasks_sent)
        # Dùng get() để tránh lỗi nếu task_id không có (ví dụ đến quá muộn)
        assignment = self.tasks_sent.get(result.task_id)
        if not assignment:
            logger.warning(
                f"API: Received result for unknown/already processed/timed out task_id: {result.task_id} from miner {result.miner_uid}. Ignoring."
            )
            return False  # Từ chối nếu task ID không hợp lệ hoặc đã xử lý xong/timeout

        # Kiểm tra miner gửi có đúng không
        if assignment.miner_uid != result.miner_uid:
            logger.warning(
                f"API: Received result for task {result.task_id} from wrong miner {result.miner_uid}. Expected {assignment.miner_uid}. Ignoring."
            )
            return False

        # --- Lưu vào buffer ---
        async with self.results_buffer_lock:
            if result.task_id in self.results_buffer:
                logger.warning(
                    f"API: Overwriting previous buffered result for task {result.task_id}."
                )
            self.results_buffer[result.task_id] = result
            logger.info(
                f"API: Received and buffered result for task {result.task_id} from miner {result.miner_uid}."
            )
        # --------------------
        return True  # Báo thành công cho API

    # -----------------------------------------

    def score_miner_results(self):
        """Chấm điểm kết quả nhận được."""
        # --- Xóa điểm cũ trước khi chấm ---
        self.validator_scores = {}
        # ---------------------------------

        # --- Lock khi đọc self.results_received ---
        # Tạo bản copy để tránh giữ lock quá lâu nếu scoring chậm
        results_to_score = {}
        # Dùng asyncio.run_coroutine_threadsafe nếu gọi từ thread khác?
        # Hoặc đảm bảo score_miner_results chạy trong cùng event loop
        # Giả sử chạy trong cùng event loop, chỉ cần lock async
        # async with self.results_received_lock: # Không cần lock nếu chỉ đọc sau khi wait xong
        #     results_to_score = self.results_received.copy()
        # => Không cần lock nếu receive_results đợi xong mới gọi score

        # Lấy bản copy để xử lý
        results_to_score = self.results_received.copy()
        # Reset lại dict nhận kết quả cho chu kỳ sau
        self.results_received = defaultdict(list)

        # Gọi hàm logic từ scoring.py (truyền bản copy)
        self.validator_scores = score_results_logic(
            results_received=results_to_score,  # <<<--- Dùng bản copy
            tasks_sent=self.tasks_sent,
            validator_uid=self.info.uid,
        )
        # Hàm score_results_logic sẽ gọi _calculate_score_from_result (cần override)

    async def add_received_score(
        self, submitter_uid: str, cycle: int, scores: List[ValidatorScore]
    ):
        """Thêm điểm số nhận được từ validator khác vào bộ nhớ (async safe)."""
        # Logic này quản lý state nội bộ nên giữ lại trong Node
        # TODO: Thêm validation cho scores và submitter_uid
        async with self.received_scores_lock:
            if cycle not in self.received_validator_scores:
                # Chỉ lưu điểm cho chu kỳ hiện tại hoặc tương lai gần? Tránh lưu trữ quá nhiều.
                if cycle < self.current_cycle - 1:  # Ví dụ: chỉ giữ lại chu kỳ trước đó
                    logger.warning(
                        f"Received scores for outdated cycle {cycle} from {submitter_uid}. Ignoring."
                    )
                    return
                self.received_validator_scores[cycle] = defaultdict(dict)

            valid_scores_added = 0
            for score in scores:
                if not (
                    isinstance(score, ValidatorScore)
                    and isinstance(score.score, (int, float))
                    and 0.0 <= score.score <= 1.0
                    and isinstance(score.task_id, str)
                    and score.task_id
                    and isinstance(score.miner_uid, str)
                    and score.miner_uid
                    and score.validator_uid == submitter_uid
                ):  # Đảm bảo validator_uid khớp người gửi
                    logger.warning(
                        f"Ignoring invalid score object received from {submitter_uid}: {score}"
                    )
                    continue

                if score.task_id not in self.received_validator_scores[cycle]:
                    self.received_validator_scores[cycle][score.task_id] = {}
                # Ghi đè điểm nếu validator gửi lại?
                self.received_validator_scores[cycle][score.task_id][
                    score.validator_uid
                ] = score
                valid_scores_added += 1
                # else:
                #     logger.debug(f"Ignoring score for irrelevant task {score.task_id} from {submitter_uid}")

            logger.debug(
                f"Added {valid_scores_added} scores from {submitter_uid} for cycle {cycle}"
            )

    async def broadcast_scores(
        self, scores_to_broadcast: Dict[str, List[ValidatorScore]]
    ):
        """Gửi điểm số cục bộ đã tích lũy đến các validators khác."""
        # Kiểm tra trạng thái validator (giữ nguyên)
        if self.info.status != STATUS_ACTIVE:
            logger.info(
                f"[V:{self.info.uid}] Skipping score broadcast (status: {self.info.status})."
            )
            return

        # Tính tổng số điểm sẽ gửi
        total_scores = sum(len(v) for v in scores_to_broadcast.values())
        logger.info(
            f"[V:{self.info.uid}] Broadcasting {total_scores} accumulated local scores for cycle {self.current_cycle}..."
        )

        # --- Chuẩn bị danh sách điểm phẳng để gửi ---
        # Hàm broadcast_scores_logic mong đợi một List[ValidatorScore]
        flat_scores_list: List[ValidatorScore] = []
        for task_scores_list in scores_to_broadcast.values():
            flat_scores_list.extend(task_scores_list)
        # ------------------------------------------

        if not flat_scores_list:
            logger.info("No accumulated local scores to broadcast for this cycle.")
            return

        # Gọi hàm logic P2P với danh sách điểm đã làm phẳng
        try:
            await broadcast_scores_logic(
                validator_node=self,  # Truyền self để lấy config, keys...
                local_scores=flat_scores_list,  # Truyền list điểm
            )
        except Exception as e:
            logger.exception(f"Error during broadcast_scores_logic: {e}")

    async def _get_active_validators(self) -> List[ValidatorInfo]:
        """Lấy danh sách validator đang hoạt động."""
        # TODO: Triển khai logic query metagraph thực tế hoặc dùng cache.
        logger.debug("Getting active validators...")
        # Tạm thời lọc từ danh sách đã load, cần đảm bảo danh sách này được cập nhật thường xuyên
        active_vals = [
            v
            for v in self.validators_info.values()
            if v.api_endpoint and getattr(v, "status", STATUS_ACTIVE) == STATUS_ACTIVE
        ]
        logger.debug(f"Found {len(active_vals)} active validators with API endpoints.")
        return active_vals

    def _has_sufficient_scores(
        self, task_id: str, total_active_validators: int
    ) -> bool:
        """
        Kiểm tra xem đã nhận đủ điểm cho task cụ thể chưa để bắt đầu đồng thuận.
        """
        # Logic này quản lý state nội bộ nên giữ lại trong Node
        current_cycle_scores = self.received_validator_scores.get(
            self.current_cycle, {}
        )
        task_scores = current_cycle_scores.get(task_id, {})
        received_validators_for_task = set(
            task_scores.keys()
        )  # Dùng set để tránh đếm trùng

        # Đếm cả điểm của chính mình (nếu đã chấm)
        # Kiểm tra xem điểm của chính mình đã có trong validator_scores chưa và validator_uid khớp không
        if task_id in self.validator_scores:
            # Kiểm tra xem có score nào trong list của task_id này là của mình không
            if any(
                s.validator_uid == self.info.uid for s in self.validator_scores[task_id]
            ):
                received_validators_for_task.add(
                    self.info.uid
                )  # Thêm UID của mình vào set

        received_count = len(received_validators_for_task)

        # Tính số lượng cần thiết
        min_validators = self.settings.CONSENSUS_MIN_VALIDATORS_FOR_CONSENSUS
        # Lấy tỉ lệ phần trăm yêu cầu từ settings (thêm nếu chưa có)
        # required_percentage = self.settings.get('CONSENSUS_REQUIRED_PERCENTAGE', 0.6) # Ví dụ
        required_percentage = 0.6  # Giả định 60%

        # Yêu cầu số lượng tối thiểu HOẶC phần trăm nhất định
        required_count_by_percentage = math.ceil(
            total_active_validators * required_percentage
        )
        required_count = max(min_validators, required_count_by_percentage)

        # Đảm bảo required_count không lớn hơn tổng số validator hoạt động
        required_count = min(required_count, total_active_validators)

        logger.debug(
            f"Scores check for task {task_id}: Received from {received_count}/{required_count} validators (Total active: {total_active_validators}, Min: {min_validators}, %: {required_percentage*100:.0f})"
        )
        return received_count >= required_count

    async def wait_for_consensus_scores(self, wait_timeout_seconds: float) -> bool:
        """
        Chờ nhận đủ điểm số từ các validator khác trong một khoảng thời gian giới hạn.
        """
        logger.info(
            f"Waiting up to {wait_timeout_seconds:.1f}s for consensus scores for cycle {self.current_cycle}..."
        )
        start_wait = time.time()
        active_validators = await self._get_active_validators()
        total_active = len(active_validators)
        min_consensus_validators = self.settings.CONSENSUS_MIN_VALIDATORS_FOR_CONSENSUS

        if total_active == 0:
            logger.warning(
                "No active validators found. Skipping wait for consensus scores."
            )
            return False  # Không thể đồng thuận nếu không có ai hoạt động
        elif total_active < min_consensus_validators:
            logger.warning(
                f"Not enough active validators ({total_active}) for minimum consensus ({min_consensus_validators}). Proceeding with available data, but consensus might be weak."
            )
            # Vẫn trả về True để cho phép tính toán, nhưng log cảnh báo
            return True

        # Chỉ kiểm tra các task mà validator này đã chấm điểm (và có thể đã broadcast)
        tasks_to_check = set(self.validator_scores.keys())
        if not tasks_to_check:
            logger.info(
                "No local scores generated, skipping wait for consensus scores."
            )
            return True  # Không có gì để chờ

        logger.debug(f"Waiting for consensus on tasks: {list(tasks_to_check)}")
        processed_task_ids = set()  # Các task đã đủ điểm

        while time.time() - start_wait < wait_timeout_seconds:
            all_relevant_tasks_sufficient = True  # Kiểm tra cho các task cần check
            tasks_still_needing_check = tasks_to_check - processed_task_ids

            if not tasks_still_needing_check:
                logger.info("Sufficient scores received for all relevant tasks.")
                return True  # Đã đủ hết

            async with self.received_scores_lock:  # Lock khi kiểm tra
                # Tạo copy của set để tránh lỗi thay đổi kích thước khi lặp
                for task_id in list(tasks_still_needing_check):
                    if self._has_sufficient_scores(task_id, total_active):
                        logger.debug(f"Task {task_id} now has sufficient scores.")
                        processed_task_ids.add(task_id)
                    else:
                        # Chỉ cần một task chưa đủ là chưa xong
                        all_relevant_tasks_sufficient = False
                        # Vẫn tiếp tục kiểm tra các task khác trong lần lặp này

            if all_relevant_tasks_sufficient and not (
                tasks_to_check - processed_task_ids
            ):
                # Điều kiện này có thể không bao giờ đạt được nếu all_relevant_tasks_sufficient=False ở trên
                # Đã kiểm tra ở đầu vòng lặp rồi.
                pass

            await asyncio.sleep(2)  # Chờ 2 giây rồi kiểm tra lại

        # Nếu vòng lặp kết thúc do timeout
        remaining_tasks = tasks_to_check - processed_task_ids
        if remaining_tasks:
            logger.warning(
                f"Consensus score waiting timed out ({wait_timeout_seconds:.1f}s). Tasks still missing sufficient scores: {list(remaining_tasks)}"
            )
        else:
            logger.info(
                f"Consensus score waiting finished within timeout ({time.time() - start_wait:.1f}s). All relevant tasks have sufficient scores."
            )

        # Trả về True nếu không còn task nào thiếu điểm, False nếu còn
        return not bool(remaining_tasks)

    # --- Kiểm tra và Phạt Validator (Chu kỳ trước) ---
    async def verify_and_penalize_validators(self) -> None:
        """Kiểm tra ValidatorDatum chu kỳ trước và áp dụng phạt."""
        # Gọi hàm logic từ state.py
        # Hàm này sẽ cập nhật self.validators_info trực tiếp nếu có phạt trust
        penalized_updates = await verify_and_penalize_logic(
            current_cycle=self.current_cycle,
            previous_calculated_states=self.previous_cycle_results.get(
                "calculated_validator_states", {}
            ),
            validators_info=self.validators_info,  # Truyền trạng thái hiện tại
            context=self.context,
            settings=self.settings,
            script_hash=self.script_hash,
            network=self.network,
            # signing_key=self.signing_key # Có thể cần nếu commit phạt ngay
        )
        # TODO: Xử lý penalized_updates nếu cần commit ngay hoặc lưu lại
        if penalized_updates:
            logger.warning(
                f"Validators penalized in verification step: {list(penalized_updates.keys())}"
            )
            # Hiện tại chỉ cập nhật trust trong self.validators_info, chưa commit

        return

    # --- Chạy Đồng thuận và Cập nhật Trạng thái ---
    def run_consensus_and_penalties(
        self, self_validator_uid: str, consensus_possible: bool
    ) -> Tuple[Dict[str, float], Dict[str, Any]]:
        """Chạy đồng thuận, tính toán trạng thái mới."""
        # Gọi hàm logic từ state.py
        return run_consensus_logic(
            current_cycle=self.current_cycle,
            tasks_sent=self.tasks_sent,
            received_scores=self.received_validator_scores.get(self.current_cycle, {}),
            validators_info=self.validators_info,
            settings=self.settings,
            consensus_possible=consensus_possible,
            self_validator_uid=self_validator_uid,
        )

    async def update_miner_state(
        self, final_scores: Dict[str, float]
    ) -> Dict[str, MinerDatum]:
        """Chuẩn bị cập nhật trạng thái miners."""
        # Gọi hàm logic từ state.py
        return await prepare_miner_updates_logic(
            current_cycle=self.current_cycle,
            miners_info=self.miners_info,
            final_scores=final_scores,
            settings=self.settings,
            current_utxo_map=self.current_utxo_map,
        )

    async def prepare_validator_updates(
        self, calculated_states: Dict[str, Any]
    ) -> Dict[str, ValidatorDatum]:
        """Chuẩn bị cập nhật trạng thái validator (chỉ cho chính mình)."""
        # Gọi hàm logic từ state.py
        return await prepare_validator_updates_logic(
            current_cycle=self.current_cycle,
            self_validator_info=self.info,
            calculated_states=calculated_states,
            settings=self.settings,
            context=self.context,
        )

    async def commit_updates_to_blockchain(
        self,
        validator_updates: Dict[str, ValidatorDatum],
    ):
        """Gửi giao dịch cập nhật Datum lên blockchain (async)."""
        # Gọi hàm logic từ state.py
        await commit_updates_logic(
            validator_updates=validator_updates,
            current_utxo_map=self.current_utxo_map,
            script_hash=self.script_hash,
            script_bytes=self.script_bytes,
            network=self.network,
            context=self.context,
            signing_key=self.signing_key,
            stake_signing_key=self.stake_signing_key,
            settings=self.settings,
        )

    async def run_cycle(self):
        """
<<<<<<< HEAD
        Thực hiện một chu kỳ đồng thuận hoàn chỉnh (async) đồng bộ hóa bằng Slot Number.
        Giai đoạn giao task cũng được giới hạn bởi slot number.
=======
        Thực hiện một chu kỳ đồng thuận hoàn chỉnh (async) theo logic:
        Miner Tự Cập Nhật + Phạt Ngầm Định Validator + Đồng bộ NTP-based.
>>>>>>> e89a10ae
        """
        # === A. Khởi đầu Chu kỳ & Tính toán Slot ===
        logger.info(
<<<<<<< HEAD
            f"\n--- Starting Cycle {self.current_cycle} (Slot-Based Sync) for Validator {self.info.uid} ---"
        )

        # --- Lấy slot hiện tại và tính toán các mốc ---
        current_slot_start = await self._get_current_slot()
        if current_slot_start is None:
            logger.error(
                f"Failed to get current slot at cycle start. Skipping cycle {self.current_cycle}."
            )
            await asyncio.sleep(60)  # Chờ 1 phút trước khi thử lại chu kỳ sau
            return

        slot_length = self.settings.CONSENSUS_CYCLE_SLOT_LENGTH
        # Đồng bộ hóa current_cycle nếu cần
        current_cycle_num_from_slot = current_slot_start // slot_length
        if current_cycle_num_from_slot >= self.current_cycle:
            logger.warning(
                f"Current slot {current_slot_start} suggests cycle {current_cycle_num_from_slot} or later, but node is processing cycle {self.current_cycle}. Adjusting current_cycle."
            )
            self.current_cycle = current_cycle_num_from_slot + 1
            # QUAN TRỌNG: Cần reset state chu kỳ lại nếu số cycle bị nhảy
            # (Gọi lại phần reset bên dưới hoặc reset ngay đây)

        target_end_slot = self.current_cycle * slot_length - 1
        logger.info(
            f"Cycle {self.current_cycle}: Current Slot ~{current_slot_start}, Target End Slot: {target_end_slot}"
        )

        # Tính các mốc slot quan trọng
=======
            f"\n--- Starting Cycle {self.current_cycle} (Miner Self-Update + Implicit Penalty + NTP Sync) for Validator {self.info.uid} ---"
        )
        cycle_start_time = time.time()  # Ghi lại thời điểm bắt đầu chính xác

        # === 0. Reset State Chu Kỳ ===
        self.cycle_scores = defaultdict(list)
        self.miner_is_busy = set()
        # Xóa điểm P2P đã nhận cho chu kỳ *sắp tới* nếu có (tránh dùng dữ liệu cũ)
        async with self.received_scores_lock:
            if self.current_cycle in self.received_validator_scores:
                del self.received_validator_scores[self.current_cycle]
            self.received_validator_scores[self.current_cycle] = defaultdict(dict)
        # Xóa buffer kết quả miner
        async with self.results_buffer_lock:
            self.results_buffer.clear()
        self.tasks_sent.clear()
        logger.debug(f"Cycle {self.current_cycle}: State reset complete.")

        # === 1. Tính Toán Thời Gian & Mốc Kết Thúc Mục Tiêu ===
        target_cycle_end_time = 0.0  # Khởi tạo
>>>>>>> e89a10ae
        try:
            tasking_end_target_slot = (
                target_end_slot - self.settings.CONSENSUS_TASKING_END_SLOTS_OFFSET
            )
<<<<<<< HEAD
            broadcast_target_slot = (
                target_end_slot - self.settings.CONSENSUS_BROADCAST_SLOTS_OFFSET
=======
            target_cycle_end_time = (
                cycle_start_time + interval_seconds
            )  # Mốc kết thúc tuyệt đối

            tasking_ratio = self.settings.CONSENSUS_TASKING_PHASE_RATIO
            send_offset_seconds = self.settings.CONSENSUS_SEND_SCORE_OFFSET_MINUTES * 60
            consensus_offset_seconds = (
                self.settings.CONSENSUS_CONSENSUS_TIMEOUT_OFFSET_MINUTES * 60
>>>>>>> e89a10ae
            )
            consensus_wait_end_slot = (
                target_end_slot - self.settings.CONSENSUS_TIMEOUT_SLOTS_OFFSET
            )
            commit_target_slot = (
                target_end_slot - self.settings.CONSENSUS_COMMIT_SLOTS_OFFSET
            )

<<<<<<< HEAD
            # Kiểm tra thứ tự logic
            if not (
                current_slot_start
                < tasking_end_target_slot
                < broadcast_target_slot
                < consensus_wait_end_slot
                < commit_target_slot
                < target_end_slot
=======
            end_batching_time = cycle_start_time + (interval_seconds * tasking_ratio)
            send_score_time = target_cycle_end_time - send_offset_seconds
            consensus_timeout_time = target_cycle_end_time - consensus_offset_seconds
            commit_time = target_cycle_end_time - commit_offset_seconds

            if not (
                cycle_start_time
                < end_batching_time
                < send_score_time
                < consensus_timeout_time
                < commit_time
                < target_cycle_end_time
>>>>>>> e89a10ae
            ):
                logger.error(
                    f"Slot timing configuration illogical. Check offsets. Current: {current_slot_start}, TaskEnd: {tasking_end_target_slot}, Broadcast: {broadcast_target_slot}, ConsensusEnd: {consensus_wait_end_slot}, Commit: {commit_target_slot}, CycleEnd: {target_end_slot}"
                )
                # Quyết định dừng hoặc chạy với lỗi? Tạm thời dừng.
                return
            logger.info(
<<<<<<< HEAD
                f" - Target Slots: TaskingEnd <= {tasking_end_target_slot}, Broadcast >= {broadcast_target_slot}, ConsensusWaitEnd >= {consensus_wait_end_slot}, Commit >= {commit_target_slot}"
            )

        except AttributeError as e:
            logger.error(f"Missing slot offset configuration: {e}")
            return
        except Exception as e:
            logger.exception(f"Slot timing calculation error: {e}")
            return

        # === B. Reset State ===
        logger.debug(f"Cycle {self.current_cycle}: Resetting cycle state...")
        self.cycle_scores = defaultdict(list)
        self.miner_is_busy = set()
        async with self.received_scores_lock:
            if self.current_cycle in self.received_validator_scores:
                del self.received_validator_scores[self.current_cycle]
            self.received_validator_scores[self.current_cycle] = defaultdict(dict)
        async with self.results_buffer_lock:
            self.results_buffer.clear()
        self.tasks_sent.clear()
        self.miners_selected_for_cycle = set()  # Reset danh sách miner đã chọn
        logger.debug(f"Cycle {self.current_cycle}: State reset complete.")

=======
                f"Cycle {self.current_cycle} Target End Time: {time.strftime('%Y-%m-%d %H:%M:%S', time.localtime(target_cycle_end_time))}"
            )
            logger.info(
                f" - EndBatching={time.strftime('%T', time.localtime(end_batching_time))}, SendScore={time.strftime('%T', time.localtime(send_score_time))}, ConsensusTimeout={time.strftime('%T', time.localtime(consensus_timeout_time))}, Commit={time.strftime('%T', time.localtime(commit_time))}"
            )

        except AttributeError as e:
            logger.error(f"Missing timing config: {e}")
            return
        except Exception as e:
            logger.exception(f"Timing calculation error: {e}")
            return

>>>>>>> e89a10ae
        # Khởi tạo biến kết quả
        final_miner_scores: Dict[str, float] = {}
        calculated_validator_states: Dict[str, Any] = {}
        validator_self_update: Dict[str, ValidatorDatum] = {}

        try:
<<<<<<< HEAD
            # === C. Verify/Penalize Chu kỳ Trước ===
            logger.info("Step 1: Verifying previous cycle validator updates...")
            await self.verify_and_penalize_validators()
            logger.info("Step 1: Verification/Penalization check completed.")

            # === D. Load Metagraph ===
            logger.info("Step 2: Loading Metagraph data...")
            await self.load_metagraph_data()
=======
            # === BƯỚC 2: KIỂM TRA & PHẠT VALIDATOR (Cập nhật IN-MEMORY) ===
            logger.info(
                "Step 2: Verifying previous cycle validator updates (In-Memory Penalty)..."
            )
            await self.verify_and_penalize_validators()  # Cập nhật self.validators_info
            logger.info("Step 2: Verification/Penalization check completed.")

            # === BƯỚC 3: TẢI DỮ LIỆU METAGRAPH ===
            logger.info("Step 3: Loading Metagraph data...")
            await self.load_metagraph_data()  # Load lại với state đã có thể bị phạt
>>>>>>> e89a10ae
            logger.info(
                f"Step 2: Metagraph loaded. Miners: {len(self.miners_info)}, Validators: {len(self.validators_info)}"
            )

            # === E. Giai đoạn Giao Task (Mini-Batch, giới hạn bởi Slot) ===
            if not self.miners_info:
                logger.warning("Step 3 (Tasking): No miners found. Skipping.")
            else:
                logger.info(
                    f"Step 3: Entering Mini-Batch Tasking Phase (until slot ~{tasking_end_target_slot})..."
                )
                batch_num = 0
                tasks_sent_this_cycle = 0
                while True:
                    current_slot_in_tasking = await self._get_current_slot()
                    if current_slot_in_tasking is None:
                        logger.warning(
                            "Tasking phase: Failed to get current slot, pausing briefly."
                        )
                        await asyncio.sleep(
                            self.settings.CONSENSUS_MINI_BATCH_INTERVAL_SECONDS
                        )
                        continue  # Thử lại ở lần lặp sau

                    # Điều kiện dừng chính của giai đoạn tasking
                    if current_slot_in_tasking >= tasking_end_target_slot:
                        logger.info(
                            f"Reached tasking end slot ({tasking_end_target_slot} vs current {current_slot_in_tasking}). Ending tasking phase."
                        )
                        break  # Thoát vòng lặp

                    # --- Logic mini-batch ---
                    batch_num += 1
                    logger.debug(
                        f"--- Starting Mini-Batch {batch_num} at slot {current_slot_in_tasking} ---"
                    )

<<<<<<< HEAD
                    # Chọn miners (logic cũ)
=======
                    # 4a. Chọn miners
>>>>>>> e89a10ae
                    selected_miners = self._select_available_miners_for_batch(
                        self.settings.CONSENSUS_MINI_BATCH_SIZE
                    )
                    if not selected_miners:
                        logger.debug(
                            f"Batch {batch_num}: No available miners. Waiting..."
                        )
<<<<<<< HEAD
                        # Chờ ngắn trước khi kiểm tra lại slot ở vòng lặp sau
                        await asyncio.sleep(
                            self.settings.CONSENSUS_MINI_BATCH_INTERVAL_SECONDS
                        )
                        continue  # Bỏ qua batch này, kiểm tra lại slot

                    # Gửi task (logic cũ)
                    batch_assignments = await self._send_task_batch(
                        selected_miners, batch_num
                    )
                    if not batch_assignments:
                        logger.warning(f"Batch {batch_num}: Failed to send any tasks.")
                        # Gỡ busy cho miner nếu send fail toàn bộ (logic này đã có trong _send_task_batch)
                    else:
                        tasks_sent_this_cycle += len(batch_assignments)
                        # Thêm miner đã chọn vào set của cycle
                        for assign in batch_assignments.values():
                            self.miners_selected_for_cycle.add(assign.miner_uid)

                    # Chờ kết quả batch (fixed seconds)
                    batch_wait_seconds = self.settings.CONSENSUS_MINI_BATCH_WAIT_SECONDS
                    logger.debug(
                        f"Batch {batch_num}: Waiting {batch_wait_seconds:.1f}s for results..."
=======
                        await asyncio.sleep(mini_batch_interval_seconds)
                        if time.time() >= end_batching_time:
                            logger.info("Tasking time ended while waiting for miners.")
                            break
                        continue

                    # 4b. Gửi task
                    batch_assignments = await self._send_task_batch(
                        selected_miners, batch_num
                    )
                    tasks_sent_this_cycle += len(batch_assignments)
                    if not batch_assignments:
                        logger.warning(f"Batch {batch_num}: Failed to send any tasks.")
                        # Gỡ busy cho miner nếu send fail toàn bộ
                        for m in selected_miners:
                            self.miner_is_busy.discard(m.uid)

                    # 4c. Chờ kết quả
                    time_now = time.time()
                    wait_duration = min(
                        mini_batch_wait_seconds,
                        max(0, end_batching_time - time_now - 1),
                    )  # Chờ hoặc đến hết giờ tasking - 1s
                    logger.debug(
                        f"Batch {batch_num}: Waiting {wait_duration:.1f}s for results (until ~{time.strftime('%T', time.localtime(time_now + wait_duration))})..."
>>>>>>> e89a10ae
                    )
                    await asyncio.sleep(batch_wait_seconds)
                    logger.debug(f"Batch {batch_num}: Finished waiting period.")

<<<<<<< HEAD
                    # Chấm điểm batch (logic cũ)
                    await self._score_current_batch(batch_assignments)

                    # Không cần sleep interval cố định ở đây nữa vì vòng lặp sẽ kiểm tra slot

                logger.info(
                    f"Step 3: Mini-Batch Tasking Phase Finished. Total tasks sent: {tasks_sent_this_cycle}"
                )

            # === F. Broadcast Điểm (Chờ đến Slot) ===
            logger.info(
                f"Step 4: Waiting until slot {broadcast_target_slot} to broadcast local scores..."
            )
            await self.wait_until_slot(broadcast_target_slot)
=======
                    # 4d. Chấm điểm lô
                    await self._score_current_batch(
                        batch_assignments
                    )  # Cập nhật self.cycle_scores

                    # Nghỉ giữa các lô nếu còn thời gian
                    if time.time() < end_batching_time:
                        await asyncio.sleep(mini_batch_interval_seconds)
                    else:
                        logger.info("Tasking phase time ended after scoring batch.")
                        break
                logger.info(
                    f"Step 4-7: Mini-Batch Tasking Phase Finished. Total tasks sent: {tasks_sent_this_cycle}"
                )

            # === BƯỚC 8: BROADCAST ĐIỂM CỤC BỘ ===
            wait_before_broadcast_time = send_score_time - time.time()
            if wait_before_broadcast_time > 0:
                logger.info(
                    f"Step 8: Waiting {wait_before_broadcast_time:.1f}s until P2P score broadcast time ({time.strftime('%T', time.localtime(send_score_time))})..."
                )
                await asyncio.sleep(wait_before_broadcast_time)
>>>>>>> e89a10ae
            accumulated_scores_count = sum(len(v) for v in self.cycle_scores.values())
            logger.info(
                f"Step 4: Broadcasting {accumulated_scores_count} accumulated local scores..."
            )
            # Đảm bảo broadcast_scores sử dụng self.cycle_scores hiện tại
            await self.broadcast_scores(self.cycle_scores)  # Truyền điểm đã tích lũy

<<<<<<< HEAD
            # === G. Chờ Điểm P2P (Chờ đến Slot) ===
            logger.info(
                f"Step 5: Waiting until slot {consensus_wait_end_slot} for P2P scores..."
            )
            await self.wait_until_slot(consensus_wait_end_slot)
            logger.info(
                f"Step 5: Consensus score waiting period ended (Reached slot {consensus_wait_end_slot})."
            )
            # Kiểm tra đủ điểm
            async with self.received_scores_lock:
                active_validators = await self._get_active_validators()
                total_active = len(active_validators)
                min_validators_needed = (
                    self.settings.CONSENSUS_MIN_VALIDATORS_FOR_CONSENSUS
                )
                unique_senders = set()
                if self.current_cycle in self.received_validator_scores:
                    for task_scores in self.received_validator_scores[
                        self.current_cycle
                    ].values():
                        unique_senders.update(task_scores.keys())
                if self.cycle_scores:
                    unique_senders.add(self.info.uid)
                scores_received_count = len(unique_senders)
            consensus_possible = scores_received_count >= min_validators_needed
            logger.info(
                f"Step 5: Consensus possible based on received P2P scores: {consensus_possible} ({scores_received_count}/{min_validators_needed} active validators needed)"
            )

            # === H. Chạy Đồng thuận & Tính toán ===
            logger.info("Step 6: Running final consensus calculations...")
=======
            # === BƯỚC 9: CHỜ NHẬN ĐIỂM P2P ===
            wait_for_scores_timeout = consensus_timeout_time - time.time()
            consensus_possible = False
            if wait_for_scores_timeout > 0:
                logger.info(
                    f"Step 9: Waiting up to {wait_for_scores_timeout:.1f}s for P2P scores (until {time.strftime('%T', time.localtime(consensus_timeout_time))})..."
                )
                consensus_possible = await self.wait_for_consensus_scores(
                    wait_for_scores_timeout
                )
                logger.info(
                    f"Step 9: Consensus possible based on received P2P scores: {consensus_possible}"
                )
            else:
                logger.warning(
                    f"Step 9: Not enough time left ({wait_for_scores_timeout:.1f}s) to wait for consensus scores."
                )
                # Kiểm tra lần cuối
                async with self.received_scores_lock:
                    active_validators = await self._get_active_validators()
                    total_active = len(active_validators)
                    min_validators_needed = (
                        self.settings.CONSENSUS_MIN_VALIDATORS_FOR_CONSENSUS
                    )
                    scores_received_count = 0
                    if self.current_cycle in self.received_validator_scores:
                        unique_senders = set()
                        for task_scores in self.received_validator_scores[
                            self.current_cycle
                        ].values():
                            unique_senders.update(task_scores.keys())
                        if self.cycle_scores:
                            unique_senders.add(self.info.uid)
                        scores_received_count = len(unique_senders)
                    if scores_received_count >= min_validators_needed:
                        consensus_possible = True
                        logger.info(
                            f"Sufficient unique validators ({scores_received_count}) sent scores despite timeout."
                        )
                    else:
                        logger.warning(
                            f"Insufficient unique validators ({scores_received_count} < {min_validators_needed}) after timeout."
                        )

            # === BƯỚC 10: CHẠY ĐỒNG THUẬN & TÍNH TOÁN TRẠNG THÁI ===
            logger.info("Step 10: Running final consensus calculations...")
>>>>>>> e89a10ae
            final_miner_scores, calculated_validator_states = (
                self.run_consensus_and_penalties(
                    consensus_possible=consensus_possible,
                    self_validator_uid=self.info.uid,
                )
            )
            # Lưu kết quả dự kiến cho chu kỳ sau (logic cũ)
            self.previous_cycle_results["calculated_validator_states"] = (
                calculated_validator_states.copy()
            )
            self.previous_cycle_results["final_miner_scores"] = (
                final_miner_scores.copy()
            )
            logger.info(f"Step 6: Consensus calculation finished.")

            # === I. Publish Kết quả cho Miner ===
            logger.info(
                "Step 7: Calculating Miner incentives and Publishing/Caching consensus results..."
            )
            # Tính rewards (logic như cũ)
            calculated_miner_rewards: Dict[str, float] = {}
            if final_miner_scores:
<<<<<<< HEAD
                # ... logic tính incentive dựa trên final_miner_scores và miners_info ...
=======
>>>>>>> e89a10ae
                total_weighted_perf = sum(
                    getattr(minfo, "weight", 0.0) * final_miner_scores.get(uid, 0.0)
                    for uid, minfo in self.miners_info.items()
                    if getattr(minfo, "status", STATUS_ACTIVE) == STATUS_ACTIVE
                )
                min_total_value = 1.0
                total_system_value = max(min_total_value, total_weighted_perf)
                logger.debug(
                    f"Calculated total_system_value for miner incentive: {total_system_value:.6f}"
                )
                for miner_uid_hex, p_adj in final_miner_scores.items():
                    miner_info = self.miners_info.get(miner_uid_hex)
                    if (
                        miner_info
                        and getattr(miner_info, "status", STATUS_ACTIVE)
                        == STATUS_ACTIVE
                    ):
                        try:
                            trust_for_incentive = getattr(
                                miner_info, "trust_score", 0.0
                            )
                            weight_for_incentive = getattr(miner_info, "weight", 0.0)
                            incentive = calculate_miner_incentive(
                                trust_score=trust_for_incentive,
                                miner_weight=weight_for_incentive,
                                miner_performance_scores=[p_adj],
                                total_system_value=total_system_value,
                                incentive_sigmoid_L=self.settings.CONSENSUS_PARAM_INCENTIVE_SIG_L,
                                incentive_sigmoid_k=self.settings.CONSENSUS_PARAM_INCENTIVE_SIG_K,
                                incentive_sigmoid_x0=self.settings.CONSENSUS_PARAM_INCENTIVE_SIG_X0,
                            )
                            calculated_miner_rewards[miner_uid_hex] = incentive
                            logger.debug(
                                f"Calculated incentive for Miner {miner_uid_hex}: {incentive:.8f}"
                            )
                        except Exception as e:
                            logger.error(
                                f"Error calculating incentive for Miner {miner_uid_hex}: {e}"
                            )
                            calculated_miner_rewards[miner_uid_hex] = 0.0
                    else:
                        calculated_miner_rewards[miner_uid_hex] = 0.0

            await self._publish_consensus_results(
                cycle=self.current_cycle,
                final_miner_scores=final_miner_scores,
<<<<<<< HEAD
                calculated_rewards=calculated_miner_rewards,
            )
            logger.info("Step 7: Consensus results cached/published.")
=======
                calculated_rewards=calculated_miner_rewards,  # Truyền phần thưởng đã tính
            )
            logger.info("Step 11: Consensus results cached/published.")
>>>>>>> e89a10ae

            # === J. Chuẩn bị Self-Update Datum ===
            logger.info("Step 8: Preparing self validator datum update...")
            validator_self_update = await self.prepare_validator_updates(
                calculated_validator_states
            )
            logger.info(
                f"Step 8: Prepared {len(validator_self_update)} self validator datums."
            )

<<<<<<< HEAD
            # === K. Chờ Commit (Chờ đến Slot) ===
            logger.info(
                f"Step 9: Waiting until slot {commit_target_slot} to commit self-update..."
            )
            await self.wait_until_slot(commit_target_slot)
=======
            # === BƯỚC 13: CHỜ COMMIT ===
            wait_before_commit = commit_time - time.time()
            if wait_before_commit > 0:
                logger.info(
                    f"Step 13: Waiting {wait_before_commit:.1f}s before committing self-update (target: {time.strftime('%T', time.localtime(commit_time))})..."
                )
                await asyncio.sleep(wait_before_commit)
            else:
                logger.warning(
                    f"Step 13: Commit time already passed by {-wait_before_commit:.1f}s! Committing immediately."
                )
>>>>>>> e89a10ae

            # === L. Commit Self-Update ===
            logger.info("Step 10: Committing SELF validator update to blockchain...")
            await self.commit_updates_to_blockchain(
                validator_updates=validator_self_update,  # Chỉ commit self-update
            )
            logger.info("Step 10: Commit process for self-validator initiated.")

        except Exception as e:
            logger.exception(f"Error during consensus cycle {self.current_cycle}: {e}")

        finally:
<<<<<<< HEAD
            # === M. Chờ Kết thúc Chu kỳ (Chờ đến Slot) & Dọn dẹp ===
            cycle_end_time_actual = time.time()
            # ... log duration ...

            next_cycle_start_slot = target_end_slot + 1
            logger.info(
                f"Waiting until slot {next_cycle_start_slot} to finalize cycle {self.current_cycle}..."
            )
            await self.wait_until_slot(next_cycle_start_slot)

            # --- Cập nhật và Lưu trạng thái ---
            completed_cycle = self.current_cycle  # Lưu lại số chu kỳ vừa hoàn thành
            self._save_current_cycle(completed_cycle)  # Lưu chu kỳ đã hoàn thành
=======
            # === DỌN DẸP CUỐI CHU KỲ & ĐỒNG BỘ HÓA ===
            cycle_end_time_actual = time.time()  # Thời điểm thực tế kết thúc xử lý
            cycle_duration_actual = cycle_end_time_actual - cycle_start_time
            logger.info(
                f"Cycle {self.current_cycle} internal processing finished (Duration: {cycle_duration_actual:.1f}s)."
            )

            # --- Tính toán thời gian chờ đến mốc chu kỳ tiếp theo ---
            # Sử dụng target_cycle_end_time đã tính ở đầu hàm
            current_time = time.time()
            wait_time_for_sync = target_cycle_end_time - current_time

            if wait_time_for_sync > 0:
                logger.info(
                    f"Waiting {wait_time_for_sync:.1f}s to synchronize end of cycle {self.current_cycle} at target time {time.strftime('%T', time.localtime(target_cycle_end_time))}..."
                )
                await asyncio.sleep(wait_time_for_sync)
            elif wait_time_for_sync < -5:  # Nếu trễ quá 5 giây
                logger.warning(
                    f"Cycle {self.current_cycle} processing exceeded target end time by {-wait_time_for_sync:.1f}s. Starting next cycle immediately."
                )
            else:  # Trễ ít hoặc vừa đúng giờ
                logger.info(
                    f"Cycle {self.current_cycle} finished near target time. Starting next cycle."
                )

            # --- Cập nhật và Lưu trạng thái ---
            completed_cycle = self.current_cycle  # Lưu lại số chu kỳ vừa hoàn thành
            self._save_current_cycle()  # Lưu chu kỳ đã hoàn thành (completed_cycle)
>>>>>>> e89a10ae
            self.current_cycle += 1  # Tăng lên cho chu kỳ tiếp theo

            # Dọn dẹp P2P scores cũ
            cleanup_cycle = completed_cycle - 2  # Giữ lại dữ liệu 2 chu kỳ trước
            async with self.received_scores_lock:
                if cleanup_cycle in self.received_validator_scores:
                    try:
                        del self.received_validator_scores[cleanup_cycle]
                    except KeyError:
                        pass
            logger.info(f"--- End of Cycle {completed_cycle} ---")
<<<<<<< HEAD
=======
            # --- Kết thúc Finally ---
>>>>>>> e89a10ae


# --- Hàm chạy chính (Đã cập nhật) ---
async def main_validator_loop():
    logger.info("Starting validator node loop...")
    if not settings:
        logger.error("Settings not loaded. Exiting.")
        return

    # --- Khởi tạo context Cardano ---
    cardano_ctx: Optional[BlockFrostChainContext] = None
    try:
        # Lấy context từ hàm get_chain_context (sử dụng cấu hình trong settings)
        cardano_ctx = get_chain_context(method="blockfrost")
        if not cardano_ctx:
            raise ValueError("Failed to get Cardano chain context.")
        logger.info(
            f"Cardano context initialized successfully for network: {settings.CARDANO_NETWORK}"
        )
    except Exception as e:
        logger.exception(f"Failed to initialize Cardano context: {e}")
        return  # Thoát nếu không có context

    # --- Load thông tin validator từ settings ---
    validator_uid = settings.VALIDATOR_UID
    validator_address = settings.VALIDATOR_ADDRESS
    api_endpoint = settings.VALIDATOR_API_ENDPOINT
    if not validator_uid or not validator_address or not api_endpoint:
        logger.error(
            "Validator UID, Address, or API Endpoint not configured in settings. Exiting."
        )
        return

    if not ValidatorInfo or not ValidatorNode:
        logger.error(
            "Node classes (ValidatorInfo/ValidatorNode) not available. Exiting."
        )
        return

    # --- Load signing key thực tế ---
    signing_key: Optional[ExtendedSigningKey] = None
    stake_signing_key: Optional[ExtendedSigningKey] = None
    try:
        logger.info("Attempting to load signing keys using decode_hotkey_skey...")
        base_dir = settings.HOTKEY_BASE_DIR
        coldkey_name = settings.COLDKEY_NAME
        hotkey_name = settings.HOTKEY_NAME
        password = settings.HOTKEY_PASSWORD  # Lưu ý bảo mật khi lấy password

        # Gọi hàm decode để lấy ExtendedSigningKeys
        payment_esk, stake_esk = decode_hotkey_skey(
            base_dir=base_dir,
            coldkey_name=coldkey_name,
            hotkey_name=hotkey_name,
            password=password,
        )
        signing_key = payment_esk  # type: ignore
        stake_signing_key = stake_esk  # type: ignore

        if not signing_key:
            raise ValueError("Failed to load required payment signing key.")

        logger.info(
            f"Successfully loaded keys for hotkey '{hotkey_name}' under coldkey '{coldkey_name}'."
        )

    except FileNotFoundError as fnf_err:
        logger.exception(
            f"Failed to load signing keys: Hotkey file or directory not found. Details: {fnf_err}"
        )
        logger.error(
            f"Please check settings: HOTKEY_BASE_DIR='{settings.HOTKEY_BASE_DIR}', COLDKEY_NAME='{settings.COLDKEY_NAME}', HOTKEY_NAME='{settings.HOTKEY_NAME}'. Exiting."
        )
        return
    except Exception as key_err:
        logger.exception(f"Failed to load/decode signing keys: {key_err}")
        logger.error(
            f"Could not load/decode keys. Check password or key files. Exiting."
        )
        return
    # ---------------------------------

    # Tạo ValidatorInfo từ settings
    # Đảm bảo các giá trị mặc định hợp lý nếu cần
    my_validator_info = ValidatorInfo(
        uid=validator_uid,
        address=validator_address,
        api_endpoint=api_endpoint,
        # Các trường khác như trust, weight, stake sẽ được cập nhật từ metagraph
    )

    # Tạo node validator với context và khóa thực tế
    try:
        validator_node = ValidatorNode(
            validator_info=my_validator_info,
            cardano_context=cardano_ctx,  # <<< Truyền context thực tế
            signing_key=signing_key,  # <<< Truyền ExtendedSigningKey
            stake_signing_key=stake_signing_key,  # <<< Truyền ExtendedSigningKey (hoặc None)
        )
    except Exception as node_init_err:
        logger.exception(f"Failed to initialize ValidatorNode: {node_init_err}")
        return

    # --- Inject instance vào dependency của FastAPI ---
    # Phần này quan trọng nếu bạn chạy vòng lặp này cùng với FastAPI server
    try:
        # Giả sử hàm này nằm trong module dependencies của app FastAPI
        from sdk.network.app.dependencies import set_validator_node_instance

        set_validator_node_instance(validator_node)
        logger.info("Validator node instance injected into API dependency.")
    except ImportError:
        logger.warning(
            "Could not import set_validator_node_instance. API dependencies might not work."
        )
    except Exception as e:
        logger.error(f"Could not inject validator node into API dependency: {e}")

    # --- Chạy vòng lặp chính ---
    try:
        # Chờ một chút để các dịch vụ khác (như FastAPI) có thể khởi động nếu cần
        await asyncio.sleep(5)
        while True:
            cycle_start_time = time.time()
            await validator_node.run_cycle()
            cycle_duration = time.time() - cycle_start_time
            cycle_interval_seconds = (
                settings.CONSENSUS_METAGRAPH_UPDATE_INTERVAL_MINUTES * 60
            )
            min_wait = settings.CONSENSUS_CYCLE_MIN_WAIT_SECONDS
            wait_time = max(min_wait, cycle_interval_seconds - cycle_duration)
            logger.info(
                f"Cycle duration: {cycle_duration:.1f}s. Waiting {wait_time:.1f}s for next cycle..."
            )
            await asyncio.sleep(wait_time)
    except asyncio.CancelledError:
        logger.info("Main node loop cancelled.")
    except Exception as e:
        logger.exception(f"Exception in main node loop: {e}")
    finally:
        # Dọn dẹp tài nguyên khi vòng lặp kết thúc (ví dụ: đóng http client)
        if hasattr(validator_node, "http_client") and validator_node.http_client:
            await validator_node.http_client.aclose()
        logger.info("Main node loop finished and resources cleaned up.")


# Phần if __name__ == "__main__": giữ nguyên để có thể chạy file này trực tiếp
if __name__ == "__main__":
    try:
        if settings:
            asyncio.run(main_validator_loop())
        else:
            print("Could not load settings. Aborting.")
    except KeyboardInterrupt:
        print("\nInterrupted by user.")<|MERGE_RESOLUTION|>--- conflicted
+++ resolved
@@ -1870,17 +1870,11 @@
 
     async def run_cycle(self):
         """
-<<<<<<< HEAD
         Thực hiện một chu kỳ đồng thuận hoàn chỉnh (async) đồng bộ hóa bằng Slot Number.
         Giai đoạn giao task cũng được giới hạn bởi slot number.
-=======
-        Thực hiện một chu kỳ đồng thuận hoàn chỉnh (async) theo logic:
-        Miner Tự Cập Nhật + Phạt Ngầm Định Validator + Đồng bộ NTP-based.
->>>>>>> e89a10ae
         """
         # === A. Khởi đầu Chu kỳ & Tính toán Slot ===
         logger.info(
-<<<<<<< HEAD
             f"\n--- Starting Cycle {self.current_cycle} (Slot-Based Sync) for Validator {self.info.uid} ---"
         )
 
@@ -1910,45 +1904,12 @@
         )
 
         # Tính các mốc slot quan trọng
-=======
-            f"\n--- Starting Cycle {self.current_cycle} (Miner Self-Update + Implicit Penalty + NTP Sync) for Validator {self.info.uid} ---"
-        )
-        cycle_start_time = time.time()  # Ghi lại thời điểm bắt đầu chính xác
-
-        # === 0. Reset State Chu Kỳ ===
-        self.cycle_scores = defaultdict(list)
-        self.miner_is_busy = set()
-        # Xóa điểm P2P đã nhận cho chu kỳ *sắp tới* nếu có (tránh dùng dữ liệu cũ)
-        async with self.received_scores_lock:
-            if self.current_cycle in self.received_validator_scores:
-                del self.received_validator_scores[self.current_cycle]
-            self.received_validator_scores[self.current_cycle] = defaultdict(dict)
-        # Xóa buffer kết quả miner
-        async with self.results_buffer_lock:
-            self.results_buffer.clear()
-        self.tasks_sent.clear()
-        logger.debug(f"Cycle {self.current_cycle}: State reset complete.")
-
-        # === 1. Tính Toán Thời Gian & Mốc Kết Thúc Mục Tiêu ===
-        target_cycle_end_time = 0.0  # Khởi tạo
->>>>>>> e89a10ae
         try:
             tasking_end_target_slot = (
                 target_end_slot - self.settings.CONSENSUS_TASKING_END_SLOTS_OFFSET
             )
-<<<<<<< HEAD
             broadcast_target_slot = (
                 target_end_slot - self.settings.CONSENSUS_BROADCAST_SLOTS_OFFSET
-=======
-            target_cycle_end_time = (
-                cycle_start_time + interval_seconds
-            )  # Mốc kết thúc tuyệt đối
-
-            tasking_ratio = self.settings.CONSENSUS_TASKING_PHASE_RATIO
-            send_offset_seconds = self.settings.CONSENSUS_SEND_SCORE_OFFSET_MINUTES * 60
-            consensus_offset_seconds = (
-                self.settings.CONSENSUS_CONSENSUS_TIMEOUT_OFFSET_MINUTES * 60
->>>>>>> e89a10ae
             )
             consensus_wait_end_slot = (
                 target_end_slot - self.settings.CONSENSUS_TIMEOUT_SLOTS_OFFSET
@@ -1957,7 +1918,6 @@
                 target_end_slot - self.settings.CONSENSUS_COMMIT_SLOTS_OFFSET
             )
 
-<<<<<<< HEAD
             # Kiểm tra thứ tự logic
             if not (
                 current_slot_start
@@ -1966,20 +1926,6 @@
                 < consensus_wait_end_slot
                 < commit_target_slot
                 < target_end_slot
-=======
-            end_batching_time = cycle_start_time + (interval_seconds * tasking_ratio)
-            send_score_time = target_cycle_end_time - send_offset_seconds
-            consensus_timeout_time = target_cycle_end_time - consensus_offset_seconds
-            commit_time = target_cycle_end_time - commit_offset_seconds
-
-            if not (
-                cycle_start_time
-                < end_batching_time
-                < send_score_time
-                < consensus_timeout_time
-                < commit_time
-                < target_cycle_end_time
->>>>>>> e89a10ae
             ):
                 logger.error(
                     f"Slot timing configuration illogical. Check offsets. Current: {current_slot_start}, TaskEnd: {tasking_end_target_slot}, Broadcast: {broadcast_target_slot}, ConsensusEnd: {consensus_wait_end_slot}, Commit: {commit_target_slot}, CycleEnd: {target_end_slot}"
@@ -1987,7 +1933,6 @@
                 # Quyết định dừng hoặc chạy với lỗi? Tạm thời dừng.
                 return
             logger.info(
-<<<<<<< HEAD
                 f" - Target Slots: TaskingEnd <= {tasking_end_target_slot}, Broadcast >= {broadcast_target_slot}, ConsensusWaitEnd >= {consensus_wait_end_slot}, Commit >= {commit_target_slot}"
             )
 
@@ -2012,28 +1957,13 @@
         self.miners_selected_for_cycle = set()  # Reset danh sách miner đã chọn
         logger.debug(f"Cycle {self.current_cycle}: State reset complete.")
 
-=======
-                f"Cycle {self.current_cycle} Target End Time: {time.strftime('%Y-%m-%d %H:%M:%S', time.localtime(target_cycle_end_time))}"
-            )
-            logger.info(
-                f" - EndBatching={time.strftime('%T', time.localtime(end_batching_time))}, SendScore={time.strftime('%T', time.localtime(send_score_time))}, ConsensusTimeout={time.strftime('%T', time.localtime(consensus_timeout_time))}, Commit={time.strftime('%T', time.localtime(commit_time))}"
-            )
-
-        except AttributeError as e:
-            logger.error(f"Missing timing config: {e}")
-            return
-        except Exception as e:
-            logger.exception(f"Timing calculation error: {e}")
-            return
-
->>>>>>> e89a10ae
         # Khởi tạo biến kết quả
         final_miner_scores: Dict[str, float] = {}
         calculated_validator_states: Dict[str, Any] = {}
         validator_self_update: Dict[str, ValidatorDatum] = {}
+        validator_self_update: Dict[str, ValidatorDatum] = {}
 
         try:
-<<<<<<< HEAD
             # === C. Verify/Penalize Chu kỳ Trước ===
             logger.info("Step 1: Verifying previous cycle validator updates...")
             await self.verify_and_penalize_validators()
@@ -2042,18 +1972,6 @@
             # === D. Load Metagraph ===
             logger.info("Step 2: Loading Metagraph data...")
             await self.load_metagraph_data()
-=======
-            # === BƯỚC 2: KIỂM TRA & PHẠT VALIDATOR (Cập nhật IN-MEMORY) ===
-            logger.info(
-                "Step 2: Verifying previous cycle validator updates (In-Memory Penalty)..."
-            )
-            await self.verify_and_penalize_validators()  # Cập nhật self.validators_info
-            logger.info("Step 2: Verification/Penalization check completed.")
-
-            # === BƯỚC 3: TẢI DỮ LIỆU METAGRAPH ===
-            logger.info("Step 3: Loading Metagraph data...")
-            await self.load_metagraph_data()  # Load lại với state đã có thể bị phạt
->>>>>>> e89a10ae
             logger.info(
                 f"Step 2: Metagraph loaded. Miners: {len(self.miners_info)}, Validators: {len(self.validators_info)}"
             )
@@ -2091,11 +2009,7 @@
                         f"--- Starting Mini-Batch {batch_num} at slot {current_slot_in_tasking} ---"
                     )
 
-<<<<<<< HEAD
                     # Chọn miners (logic cũ)
-=======
-                    # 4a. Chọn miners
->>>>>>> e89a10ae
                     selected_miners = self._select_available_miners_for_batch(
                         self.settings.CONSENSUS_MINI_BATCH_SIZE
                     )
@@ -2103,7 +2017,6 @@
                         logger.debug(
                             f"Batch {batch_num}: No available miners. Waiting..."
                         )
-<<<<<<< HEAD
                         # Chờ ngắn trước khi kiểm tra lại slot ở vòng lặp sau
                         await asyncio.sleep(
                             self.settings.CONSENSUS_MINI_BATCH_INTERVAL_SECONDS
@@ -2127,38 +2040,10 @@
                     batch_wait_seconds = self.settings.CONSENSUS_MINI_BATCH_WAIT_SECONDS
                     logger.debug(
                         f"Batch {batch_num}: Waiting {batch_wait_seconds:.1f}s for results..."
-=======
-                        await asyncio.sleep(mini_batch_interval_seconds)
-                        if time.time() >= end_batching_time:
-                            logger.info("Tasking time ended while waiting for miners.")
-                            break
-                        continue
-
-                    # 4b. Gửi task
-                    batch_assignments = await self._send_task_batch(
-                        selected_miners, batch_num
-                    )
-                    tasks_sent_this_cycle += len(batch_assignments)
-                    if not batch_assignments:
-                        logger.warning(f"Batch {batch_num}: Failed to send any tasks.")
-                        # Gỡ busy cho miner nếu send fail toàn bộ
-                        for m in selected_miners:
-                            self.miner_is_busy.discard(m.uid)
-
-                    # 4c. Chờ kết quả
-                    time_now = time.time()
-                    wait_duration = min(
-                        mini_batch_wait_seconds,
-                        max(0, end_batching_time - time_now - 1),
-                    )  # Chờ hoặc đến hết giờ tasking - 1s
-                    logger.debug(
-                        f"Batch {batch_num}: Waiting {wait_duration:.1f}s for results (until ~{time.strftime('%T', time.localtime(time_now + wait_duration))})..."
->>>>>>> e89a10ae
                     )
                     await asyncio.sleep(batch_wait_seconds)
                     logger.debug(f"Batch {batch_num}: Finished waiting period.")
 
-<<<<<<< HEAD
                     # Chấm điểm batch (logic cũ)
                     await self._score_current_batch(batch_assignments)
 
@@ -2173,30 +2058,6 @@
                 f"Step 4: Waiting until slot {broadcast_target_slot} to broadcast local scores..."
             )
             await self.wait_until_slot(broadcast_target_slot)
-=======
-                    # 4d. Chấm điểm lô
-                    await self._score_current_batch(
-                        batch_assignments
-                    )  # Cập nhật self.cycle_scores
-
-                    # Nghỉ giữa các lô nếu còn thời gian
-                    if time.time() < end_batching_time:
-                        await asyncio.sleep(mini_batch_interval_seconds)
-                    else:
-                        logger.info("Tasking phase time ended after scoring batch.")
-                        break
-                logger.info(
-                    f"Step 4-7: Mini-Batch Tasking Phase Finished. Total tasks sent: {tasks_sent_this_cycle}"
-                )
-
-            # === BƯỚC 8: BROADCAST ĐIỂM CỤC BỘ ===
-            wait_before_broadcast_time = send_score_time - time.time()
-            if wait_before_broadcast_time > 0:
-                logger.info(
-                    f"Step 8: Waiting {wait_before_broadcast_time:.1f}s until P2P score broadcast time ({time.strftime('%T', time.localtime(send_score_time))})..."
-                )
-                await asyncio.sleep(wait_before_broadcast_time)
->>>>>>> e89a10ae
             accumulated_scores_count = sum(len(v) for v in self.cycle_scores.values())
             logger.info(
                 f"Step 4: Broadcasting {accumulated_scores_count} accumulated local scores..."
@@ -2204,7 +2065,6 @@
             # Đảm bảo broadcast_scores sử dụng self.cycle_scores hiện tại
             await self.broadcast_scores(self.cycle_scores)  # Truyền điểm đã tích lũy
 
-<<<<<<< HEAD
             # === G. Chờ Điểm P2P (Chờ đến Slot) ===
             logger.info(
                 f"Step 5: Waiting until slot {consensus_wait_end_slot} for P2P scores..."
@@ -2236,54 +2096,6 @@
 
             # === H. Chạy Đồng thuận & Tính toán ===
             logger.info("Step 6: Running final consensus calculations...")
-=======
-            # === BƯỚC 9: CHỜ NHẬN ĐIỂM P2P ===
-            wait_for_scores_timeout = consensus_timeout_time - time.time()
-            consensus_possible = False
-            if wait_for_scores_timeout > 0:
-                logger.info(
-                    f"Step 9: Waiting up to {wait_for_scores_timeout:.1f}s for P2P scores (until {time.strftime('%T', time.localtime(consensus_timeout_time))})..."
-                )
-                consensus_possible = await self.wait_for_consensus_scores(
-                    wait_for_scores_timeout
-                )
-                logger.info(
-                    f"Step 9: Consensus possible based on received P2P scores: {consensus_possible}"
-                )
-            else:
-                logger.warning(
-                    f"Step 9: Not enough time left ({wait_for_scores_timeout:.1f}s) to wait for consensus scores."
-                )
-                # Kiểm tra lần cuối
-                async with self.received_scores_lock:
-                    active_validators = await self._get_active_validators()
-                    total_active = len(active_validators)
-                    min_validators_needed = (
-                        self.settings.CONSENSUS_MIN_VALIDATORS_FOR_CONSENSUS
-                    )
-                    scores_received_count = 0
-                    if self.current_cycle in self.received_validator_scores:
-                        unique_senders = set()
-                        for task_scores in self.received_validator_scores[
-                            self.current_cycle
-                        ].values():
-                            unique_senders.update(task_scores.keys())
-                        if self.cycle_scores:
-                            unique_senders.add(self.info.uid)
-                        scores_received_count = len(unique_senders)
-                    if scores_received_count >= min_validators_needed:
-                        consensus_possible = True
-                        logger.info(
-                            f"Sufficient unique validators ({scores_received_count}) sent scores despite timeout."
-                        )
-                    else:
-                        logger.warning(
-                            f"Insufficient unique validators ({scores_received_count} < {min_validators_needed}) after timeout."
-                        )
-
-            # === BƯỚC 10: CHẠY ĐỒNG THUẬN & TÍNH TOÁN TRẠNG THÁI ===
-            logger.info("Step 10: Running final consensus calculations...")
->>>>>>> e89a10ae
             final_miner_scores, calculated_validator_states = (
                 self.run_consensus_and_penalties(
                     consensus_possible=consensus_possible,
@@ -2306,15 +2118,13 @@
             # Tính rewards (logic như cũ)
             calculated_miner_rewards: Dict[str, float] = {}
             if final_miner_scores:
-<<<<<<< HEAD
                 # ... logic tính incentive dựa trên final_miner_scores và miners_info ...
-=======
->>>>>>> e89a10ae
                 total_weighted_perf = sum(
                     getattr(minfo, "weight", 0.0) * final_miner_scores.get(uid, 0.0)
                     for uid, minfo in self.miners_info.items()
                     if getattr(minfo, "status", STATUS_ACTIVE) == STATUS_ACTIVE
                 )
+                min_total_value = 1.0
                 min_total_value = 1.0
                 total_system_value = max(min_total_value, total_weighted_perf)
                 logger.debug(
@@ -2356,15 +2166,9 @@
             await self._publish_consensus_results(
                 cycle=self.current_cycle,
                 final_miner_scores=final_miner_scores,
-<<<<<<< HEAD
                 calculated_rewards=calculated_miner_rewards,
             )
             logger.info("Step 7: Consensus results cached/published.")
-=======
-                calculated_rewards=calculated_miner_rewards,  # Truyền phần thưởng đã tính
-            )
-            logger.info("Step 11: Consensus results cached/published.")
->>>>>>> e89a10ae
 
             # === J. Chuẩn bị Self-Update Datum ===
             logger.info("Step 8: Preparing self validator datum update...")
@@ -2375,25 +2179,11 @@
                 f"Step 8: Prepared {len(validator_self_update)} self validator datums."
             )
 
-<<<<<<< HEAD
             # === K. Chờ Commit (Chờ đến Slot) ===
             logger.info(
                 f"Step 9: Waiting until slot {commit_target_slot} to commit self-update..."
             )
             await self.wait_until_slot(commit_target_slot)
-=======
-            # === BƯỚC 13: CHỜ COMMIT ===
-            wait_before_commit = commit_time - time.time()
-            if wait_before_commit > 0:
-                logger.info(
-                    f"Step 13: Waiting {wait_before_commit:.1f}s before committing self-update (target: {time.strftime('%T', time.localtime(commit_time))})..."
-                )
-                await asyncio.sleep(wait_before_commit)
-            else:
-                logger.warning(
-                    f"Step 13: Commit time already passed by {-wait_before_commit:.1f}s! Committing immediately."
-                )
->>>>>>> e89a10ae
 
             # === L. Commit Self-Update ===
             logger.info("Step 10: Committing SELF validator update to blockchain...")
@@ -2406,7 +2196,6 @@
             logger.exception(f"Error during consensus cycle {self.current_cycle}: {e}")
 
         finally:
-<<<<<<< HEAD
             # === M. Chờ Kết thúc Chu kỳ (Chờ đến Slot) & Dọn dẹp ===
             cycle_end_time_actual = time.time()
             # ... log duration ...
@@ -2420,40 +2209,10 @@
             # --- Cập nhật và Lưu trạng thái ---
             completed_cycle = self.current_cycle  # Lưu lại số chu kỳ vừa hoàn thành
             self._save_current_cycle(completed_cycle)  # Lưu chu kỳ đã hoàn thành
-=======
-            # === DỌN DẸP CUỐI CHU KỲ & ĐỒNG BỘ HÓA ===
-            cycle_end_time_actual = time.time()  # Thời điểm thực tế kết thúc xử lý
-            cycle_duration_actual = cycle_end_time_actual - cycle_start_time
-            logger.info(
-                f"Cycle {self.current_cycle} internal processing finished (Duration: {cycle_duration_actual:.1f}s)."
-            )
-
-            # --- Tính toán thời gian chờ đến mốc chu kỳ tiếp theo ---
-            # Sử dụng target_cycle_end_time đã tính ở đầu hàm
-            current_time = time.time()
-            wait_time_for_sync = target_cycle_end_time - current_time
-
-            if wait_time_for_sync > 0:
-                logger.info(
-                    f"Waiting {wait_time_for_sync:.1f}s to synchronize end of cycle {self.current_cycle} at target time {time.strftime('%T', time.localtime(target_cycle_end_time))}..."
-                )
-                await asyncio.sleep(wait_time_for_sync)
-            elif wait_time_for_sync < -5:  # Nếu trễ quá 5 giây
-                logger.warning(
-                    f"Cycle {self.current_cycle} processing exceeded target end time by {-wait_time_for_sync:.1f}s. Starting next cycle immediately."
-                )
-            else:  # Trễ ít hoặc vừa đúng giờ
-                logger.info(
-                    f"Cycle {self.current_cycle} finished near target time. Starting next cycle."
-                )
-
-            # --- Cập nhật và Lưu trạng thái ---
-            completed_cycle = self.current_cycle  # Lưu lại số chu kỳ vừa hoàn thành
-            self._save_current_cycle()  # Lưu chu kỳ đã hoàn thành (completed_cycle)
->>>>>>> e89a10ae
             self.current_cycle += 1  # Tăng lên cho chu kỳ tiếp theo
 
             # Dọn dẹp P2P scores cũ
+            cleanup_cycle = completed_cycle - 2  # Giữ lại dữ liệu 2 chu kỳ trước
             cleanup_cycle = completed_cycle - 2  # Giữ lại dữ liệu 2 chu kỳ trước
             async with self.received_scores_lock:
                 if cleanup_cycle in self.received_validator_scores:
@@ -2462,10 +2221,6 @@
                     except KeyError:
                         pass
             logger.info(f"--- End of Cycle {completed_cycle} ---")
-<<<<<<< HEAD
-=======
-            # --- Kết thúc Finally ---
->>>>>>> e89a10ae
 
 
 # --- Hàm chạy chính (Đã cập nhật) ---
